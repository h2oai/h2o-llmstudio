import Icon from "@material-ui/core/Icon";

# FAQs

The sections below provide answers to frequently asked questions. If you have additional questions, please send them to <cloud-feedback@h2o.ai>.

---

### How much data is generally required to fine-tune a model?

There is no clear answer. As a rule of thumb, 1000 to 50000 samples of conversational data should be enough. Quality and diversity is very important. Make sure to try training on a subsample of data using the "sample" parameter to see how big the impact of the dataset size is. Recent studies suggest that less data is needed for larger foundation models.

---

### Are there any recommendations for which backbone to use? Are some backbones better for certain types of tasks?

The majority of the LLM backbones are trained on a very similar corpus of data. The main difference is the size of the model and the number of parameters. Usually, the larger the model, the better they are. The larger models also take longer to train. It is recommended to start with the smallest model and then increase the size if the performance is not satisfactory. If you are looking to train for tasks that are not directly question answering in English, it is also a good idea to look for specialized LLM backbones.

---

### What if my data is not in question-and-answer form and I just have documents? How can I fine-tune the LLM model?

To train a chatbot style model, you need to convert your data into a question and answer format.

---

###  I encounter GPU out-of-memory issues. What can I change to be able to train large models?

There are various parameters that can be tuned while keeping a specific LLM backbone fixed. It is advised to choose 4bit/8bit precision as a backbone dtype to be able to train models >=7B on a consumer type GPU. [LORA](concepts#lora-low-rank-adaptation) should be enabled. Besides that there are the usual parameters such as batch size and maximum sequence length that can be decreased to save GPU memory (please ensure that your prompt+answer text is not truncated too much by checking the train data insights).

---

### When does the model stop the fine-tuning process?

The number of epochs are set by the user.

---

### How many records are recommended for fine-tuning?

An order of 100K records is recommended for fine-tuning.

---

### Where does H2O LLM Studio store its data?

By default, H2O LLM Studio stores its data in two folders located in the root directory in the app. The folders are named `data` and `output`. Here is the breakdown of the data storage structure:
- `data/dbs`: This folder contains the user database used within the app.
- `data/user`: This folder is where uploaded datasets from the user are stored.
- `output/user`: All experiments conducted in H2O LLM Studio are stored in this folder. For each experiment, a separate folder is created within the `output/user` directory, which contains all the relevant data associated with that particular experiment.
- `output/download`: Utility folder that is used to store data the user downloads within the app. 

<<<<<<< HEAD
It is possible to change the default folders `data` and `output` in [app_utils/config.py](https://github.com/h2oai/h2o-llmstudio/blob/main/app_utils/config.py) 
(change `data_folder` and `output_folder`).

It is possible to change the default folders `data` and `output` in [app_utils/config.py](https://github.com/h2oai/h2o-llmstudio/blob/main/app_utils/config.py) (change `data_folder` and `output_folder`). Alternatively, you can also set the `LLM_STUDIO_DATA_FOLDER` and `LLM_STUDIO_OUTPUT_FOLDER` environment variables.
=======
It is possible to change the default working directory of H2O LLM Studio by setting the `H2O_LLM_STUDIO_WORKDIR` environment variable. By default, the working directory is set to the root directory of the app.
>>>>>>> fd8d879a

----

### How can I update H2O LLM Studio?

To update H2O LLM Studio, you have two options:

1. Using the latest main branch: Execute the commands `git checkout main` and `git pull` to obtain the latest updates from the main branch.
2. Using the latest release tag: Execute the commands `git pull` and `git checkout v0.0.3` (replace 'v0.0.3' with the desired version number) to switch to the latest release branch.

The update process does not remove or erase any existing data folders or experiment records. This means that all your old data, including the user database, uploaded datasets, and experiment results, will still be available to you within the updated version of H2O LLM Studio.

Before updating, it is recommended to run the `git rev-parse --short HEAD` command and save the commit hash. 
This will allow you to revert to your existing version if needed. 

---

### Once I have the [LoRA](guide/experiments/experiment-settings.md#lora), what is the recommended way of utilizing it with the base model?

You can also export the LoRA weights. You may add them to the files to be exported [here](https://github.com/h2oai/h2o-llmstudio/blob/main/app_utils/sections/experiment.py#L1552). Before exporting, the LoRA weights are merged back into the original LLM backbone weights to make downstream tasks easier. You do not need to have PEFT, or anything else for your deployment.

---

### How to use H2O LLM Studio in Windows? 

Use WSL 2 on Windows 

---

### How can I easily fine-tune a large language model (LLM) using the command-line interface (CLI) of H2O LLM Studio when I have limited GPU memory?

If you have limited GPU memory but still want to fine-tune a large language model using H2O LLM Studio's CLI, there are alternative methods you can use to get started quickly.

- [Using Kaggle kernels](https://www.kaggle.com/code/philippsinger/h2o-llm-studio-cli/) 
- [Using Google Colab](https://colab.research.google.com/drive/1-OYccyTvmfa3r7cAquw8sioFFPJcn4R9?usp=sharing)

---

### Can I run a validation metric on a model post-training, optionally on a different validation dataset?

Yes.

1. After you have finished creating an experiment, click on the <Icon>more_vert</Icon> Kebab menu of the relevant experiment and select **New Experiment**. 

2. Enable the **Use previous experiments weight** setting found at the top of the screen. 
   This will now load the previous weights, and you can now change eval dataset, metric, and anything else as you see fit. To only do evaluation without any retraining, set the **Epochs** to 0.

----





<|MERGE_RESOLUTION|>--- conflicted
+++ resolved
@@ -50,14 +50,7 @@
 - `output/user`: All experiments conducted in H2O LLM Studio are stored in this folder. For each experiment, a separate folder is created within the `output/user` directory, which contains all the relevant data associated with that particular experiment.
 - `output/download`: Utility folder that is used to store data the user downloads within the app. 
 
-<<<<<<< HEAD
-It is possible to change the default folders `data` and `output` in [app_utils/config.py](https://github.com/h2oai/h2o-llmstudio/blob/main/app_utils/config.py) 
-(change `data_folder` and `output_folder`).
-
-It is possible to change the default folders `data` and `output` in [app_utils/config.py](https://github.com/h2oai/h2o-llmstudio/blob/main/app_utils/config.py) (change `data_folder` and `output_folder`). Alternatively, you can also set the `LLM_STUDIO_DATA_FOLDER` and `LLM_STUDIO_OUTPUT_FOLDER` environment variables.
-=======
 It is possible to change the default working directory of H2O LLM Studio by setting the `H2O_LLM_STUDIO_WORKDIR` environment variable. By default, the working directory is set to the root directory of the app.
->>>>>>> fd8d879a
 
 ----
 
