import logging
import os
import shutil
from tempfile import NamedTemporaryFile

from bokeh.resources import Resources as BokehResources
from h2o_wave import Q

from app_utils.sections.common import interface
from llm_studio.src.utils.config_utils import load_config_yaml, save_config_yaml, load_config_py

from .config import default_cfg
from .db import Database, Dataset
from .utils import (
    get_data_dir,
    get_db_path,
    get_user_name,
    load_user_settings,
    prepare_default_dataset,
)

logger = logging.getLogger(__name__)


def import_data(q: Q):
    """Imports default data"""

    try:
        if q.client.app_db.get_dataset(1) is None:
            logger.info("Downloading default dataset...")

            path = f"{get_data_dir(q)}/oasst"

            if os.path.exists(path):
                shutil.rmtree(path)
            os.makedirs(path, exist_ok=True)

            df = prepare_default_dataset(path)

            cfg = load_config_py(
                config_path=os.path.join(
                    "llm_studio/python_configs", default_cfg.cfg_file
                ),
                config_name="ConfigProblemBase",
            )

<<<<<<< HEAD
            cfg.dataset.train_dataframe = os.path.join(path, "train_full.csv")
            cfg.dataset.prompt_column = "instruction",
=======
            cfg.dataset.train_dataframe = os.path.join(path, "train_full.pq")
            cfg.dataset.prompt_column = "instruction"
>>>>>>> a53804f1
            cfg.dataset.answer_column = "output"
            cfg.dataset.parent_id_column = "None"

            cfg_path = os.path.join(path, f"{default_cfg.cfg_file}.yaml")

            save_config_yaml(cfg_path, cfg)

            dataset = Dataset(
                id=1,
                name="oasst",
                path=path,
                config_file=cfg_path,
                train_rows=df.shape[0],
            )

            q.client.app_db.add_dataset(dataset)
    except Exception as e:
        q.client.app_db._session.rollback()
        logger.warning(f"Could not download default dataset: {e}")
        pass


async def initialize_client(q: Q) -> None:
    """Initialize the client."""

    logger.info(f"Initializing client {q.client.client_initialized}")

    if not q.client.client_initialized:

        q.client.delete_cards = set()
        q.client.delete_cards.add("init_app")

        os.makedirs(get_data_dir(q), exist_ok=True)

        os.makedirs(default_cfg.dbs_path, exist_ok=True)
        db_path = get_db_path(q)

        q.client.app_db = Database(db_path)

        logger.info(f"User name: {get_user_name(q)}")

        q.client.client_initialized = True

        q.client["mode_curr"] = "full"

        import_data(q)

        load_user_settings(q)

        await interface(q)

        q.args[default_cfg.start_page] = True

    return


async def initialize_app(q: Q) -> None:
    """
    Initialize the app.

    This function is called once when the app is started and stores values in q.app.
    """

    logger.info("Initializing app ...")

    icons_pth = "app_utils/static/"
    (q.app["icon_path"],) = await q.site.upload([f"{icons_pth}/icon.png"])

    script_sources = []

    with NamedTemporaryFile(mode="w", suffix=".min.js") as f:
        # write all Bokeh scripts to one file to make sure
        # they are loaded sequentially
        for js_raw in BokehResources(mode="inline").js_raw:
            f.write(js_raw)
            f.write("\n")

        (url,) = await q.site.upload([f.name])
        script_sources.append(url)

    q.app["script_sources"] = script_sources
    q.app["initialized"] = True

    logger.info("Initializing app ... done")<|MERGE_RESOLUTION|>--- conflicted
+++ resolved
@@ -44,13 +44,8 @@
                 config_name="ConfigProblemBase",
             )
 
-<<<<<<< HEAD
-            cfg.dataset.train_dataframe = os.path.join(path, "train_full.csv")
-            cfg.dataset.prompt_column = "instruction",
-=======
             cfg.dataset.train_dataframe = os.path.join(path, "train_full.pq")
             cfg.dataset.prompt_column = "instruction"
->>>>>>> a53804f1
             cfg.dataset.answer_column = "output"
             cfg.dataset.parent_id_column = "None"
 
