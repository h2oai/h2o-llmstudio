import gc
import logging
import os
import shutil
import zipfile
from typing import Callable, List, Optional

import huggingface_hub
import numpy as np
import pandas as pd
import torch
import yaml
from h2o_wave import Q, data, ui
from jinja2 import Environment, FileSystemLoader
from sqlitedict import SqliteDict

from app_utils.config import default_cfg
from app_utils.sections.common import clean_dashboard
from app_utils.utils import (
    add_model_type,
    flatten_dict,
    get_cfg_list_items,
    get_data_dir,
    get_download_link,
    get_experiment_status,
    get_experiments,
    get_model_types,
    get_problem_categories,
    get_problem_types,
    get_ui_elements,
    get_unique_name,
    make_label,
    parse_ui_elements,
    remove_model_type,
    start_experiment,
)
from app_utils.wave_utils import busy_dialog, ui_table_from_df, wave_theme
from llm_studio.src.datasets.text_utils import get_tokenizer
from llm_studio.src.tooltips import tooltips
from llm_studio.src.utils.config_utils import (
    convert_cfg_to_nested_dictionary,
    get_parent_element,
    load_config_py,
    load_config_yaml,
    save_config_yaml,
)
from llm_studio.src.utils.exceptions import LLMResourceException
from llm_studio.src.utils.export_utils import (
    check_available_space,
    get_artifact_path_path,
    get_logs_path,
    get_model_path,
    get_predictions_path,
    get_size_str,
    save_logs,
    save_prediction_outputs,
)
from llm_studio.src.utils.logging_utils import write_flag
from llm_studio.src.utils.modeling_utils import load_checkpoint, unwrap_model
from llm_studio.src.utils.utils import add_file_to_zip, kill_child_processes

logger = logging.getLogger(__name__)


async def experiment_start(q: Q) -> None:
    """Display experiment start cards."""

    await clean_dashboard(q, mode="experiment_start", exclude=["experiment/start"])
    q.client["nav/active"] = "experiment/start"

    show_update_warnings = True
    is_create_experiment = False
    # reset certain configs if new experiment start session
    if (
        q.args["experiment/start"]
        or q.args["experiment/start_experiment"]
        or q.args["dataset/newexperiment"]
        or q.args["dataset/newexperiment/from_current"]
        or q.args["experiment/list/new"]
    ):
        q.client["experiment/start/cfg_experiment_prev"] = None
        q.client["experiment/start/cfg_file_prev"] = None
        q.client["experiment/start/prev_dataset"] = None
        q.client["experiment/start/cfg_sub"] = None
        show_update_warnings = False
        is_create_experiment = True

    # get all the datasets available
    df_datasets = q.client.app_db.get_datasets_df()
    # Hide inference only datasets
    df_datasets = df_datasets.loc[df_datasets["train_rows"].notna()]
    if (
        not q.client["experiment/start/dataset"]
        or q.client["experiment/start/dataset"] not in df_datasets.id.astype(str).values
    ):
        if len(df_datasets) >= 1:
            q.client["experiment/start/dataset"] = str(df_datasets["id"].iloc[-1])
        else:
            q.client["experiment/start/dataset"] = "1"

    warning_message = "Experiment settings might be updated after changing {}"

    items = [
        ui.separator(name="general_expander", label="General settings"),
        ui.dropdown(
            name="experiment/start/dataset",
            label="Dataset",
            required=True,
            value=q.client["experiment/start/dataset"],
            choices=[
                ui.choice(str(row["id"]), str(row["name"]))
                for _, row in df_datasets.iterrows()
            ],
            trigger=True,
            tooltip=tooltips["experiments_dataset"],
        ),
    ]

    if (
        show_update_warnings
        and q.client["experiment/start/dataset_prev"]
        != q.client["experiment/start/dataset"]
    ):
        items += [
            ui.message_bar(type="warning", text=warning_message.format("Dataset"))
        ]
        show_update_warnings = False

    if (
        q.client["experiment/start/cfg_file"] is None
        or q.client["experiment/start/dataset_prev"]
        != q.client["experiment/start/dataset"]
    ) and q.client["experiment/start/cfg_category"] != "experiment":
        dataset = q.client.app_db.get_dataset(q.client["experiment/start/dataset"])
        if dataset is not None:
            problem_type = dataset.config_file.replace(dataset.path + "/", "").replace(
                ".yaml", ""
            )
        else:
            problem_type = default_cfg.cfg_file
        q.client["experiment/start/cfg_file"] = problem_type
        q.client["experiment/start/cfg_category"] = problem_type.split("_")[0]

    if q.client["experiment/start/cfg_category"] == "experiment":
        q.client["experiment/start/cfg_file"] = "experiment"

    # get all experiments
    df_experiments = get_experiments(q, mode="train")

    # get all problem category choices
    choices_problem_categories = [
        ui.choice(name, label) for name, label in get_problem_categories()
    ]

    if len(df_experiments["id"]) > 0:
        choices_problem_categories += [ui.choice("experiment", "From Experiment")]

    # set default value of problem type if no match to category
    if (
        q.client["experiment/start/cfg_category"]
        not in q.client["experiment/start/cfg_file"]
    ):
        if q.client["experiment/start/cfg_category"] != "experiment":
            q.client["experiment/start/cfg_file"] = get_problem_types(
                category=q.client["experiment/start/cfg_category"]
            )[0][0]

    # get all problem type choices
    choices_problem_types = [
        ui.choice(name, label)
        for name, label in get_problem_types(
            category=q.client["experiment/start/cfg_category"]
        )
    ]

    # remove model type if present in cfg file name here
    q.client["experiment/start/cfg_file"] = remove_model_type(
        q.client["experiment/start/cfg_file"]
    )

    if len(df_experiments["id"]) > 0:
        if q.client["experiment/start/cfg_experiment"] is None:
            q.client["experiment/start/cfg_experiment"] = str(
                df_experiments["id"].iloc[0]
            )
        # Default pretrained from the previous experiment to False
        if (
            q.client["experiment/start/cfg_experiment_pretrained"] is None
            or is_create_experiment
        ):
            q.client["experiment/start/cfg_experiment_pretrained"] = False

    if q.client["experiment/start/cfg_category"] != "experiment":
        items += [
            ui.dropdown(
                name="experiment/start/cfg_file",
                label="Problem Type",
                required=True,
                choices=choices_problem_types,
                value=q.client["experiment/start/cfg_file"],
                trigger=True,
                tooltip=tooltips["experiments_problem_type"],
            )
        ]

    model_types = get_model_types(q.client["experiment/start/cfg_file"])
    if len(model_types) > 0:
        choices = [ui.choice(name, label) for name, label in model_types]
        if q.client["experiment/start/cfg_sub"] in [None, ""]:
            q.client["experiment/start/cfg_sub"] = model_types[0][0]
        items += [
            ui.dropdown(
                name="experiment/start/cfg_sub",
                label="Model Type",
                required=True,
                choices=choices,
                value=q.client["experiment/start/cfg_sub"],
                trigger=True,
            )
        ]
    else:
        q.client["experiment/start/cfg_sub"] = ""

    # add model type to cfg file name here
    q.client["experiment/start/cfg_file"] = add_model_type(
        q.client["experiment/start/cfg_file"], q.client["experiment/start/cfg_sub"]
    )

    if (
        show_update_warnings
        and q.client["experiment/start/cfg_file_prev"]
        != q.client["experiment/start/cfg_file"]
        and q.client["experiment/start/cfg_category"] != "experiment"
    ):
        items += [
            ui.message_bar(type="warning", text=warning_message.format("Problem Type"))
        ]
        show_update_warnings = False

    if q.client["experiment/start/cfg_category"] == "experiment":
        items += [
            ui.dropdown(
                name="experiment/start/cfg_experiment",
                label="Experiment",
                required=True,
                choices=[
                    ui.choice(str(row.id), row["name"])
                    for _, row in df_experiments.iterrows()
                ],
                value=q.client["experiment/start/cfg_experiment"],
                trigger=True,
            )
        ]

        if (
            show_update_warnings
            and q.client["experiment/start/cfg_experiment_prev"]
            != q.client["experiment/start/cfg_experiment"]
        ):
            items += [
                ui.message_bar(
                    type="warning", text=warning_message.format("previous Experiment")
                )
            ]

        # Show pretrained weights toggle only for successfully finished experiments
        if (
            df_experiments.loc[
                df_experiments.id == int(q.client["experiment/start/cfg_experiment"]),
                "status",
            ].values[0]
            == "finished"
        ):
            items += [
                ui.toggle(
                    name="experiment/start/cfg_experiment_pretrained",
                    label="Use previous experiment weights",
                    value=q.client["experiment/start/cfg_experiment_pretrained"],
                    trigger=True,
                )
            ]

    # only show yaml option, when not starting from another experiment
    if q.client["experiment/start/cfg_category"] != "experiment":
        items += [
            ui.toggle(
                name="experiment/start/from_yaml",
                label="Import config from YAML",
                value=False,
                trigger=True,
                tooltip=tooltips["experiments_import_config_from_yaml"],
            )
        ]

    if q.args["experiment/start/from_yaml"]:
        items += [
            ui.file_upload(
                name="experiment/upload_yaml",
                label="Upload!",
                multiple=False,
                file_extensions=["yaml"],
            )
        ]

    if q.args["experiment/upload_yaml"] is not None:
        # reset previous, so the UI will be reloaded
        q.client["experiment/start/cfg_file_prev"] = None
        await config_import_uploaded_file(q)

    logger.info(
        f"PREV {q.client['experiment/start/cfg_file_prev']} "
        f"{q.client['experiment/start/cfg_file']} "
        f"{q.client['experiment/start/dataset_prev']} "
        f"{q.client['experiment/start/dataset']} "
        f"{q.client['experiment/start/cfg_experiment_prev']} "
        f"{q.client['experiment/start/cfg_experiment']} "
    )

    # set mode to training
    q.client["experiment/start/cfg_mode/mode"] = "train"

    if q.client["experiment/start/cfg_category"] == "experiment":
        logger.info("Starting from experiment")

        # reset previous config file
        q.client["experiment/start/cfg_file_prev"] = None

        q.client["experiment/start/experiment"] = q.client.app_db.get_experiment(
            q.client["experiment/start/cfg_experiment"]
        )

        parent_path = os.path.dirname(q.client["experiment/start/experiment"].path)
        parent_exp_name = parent_path.split("/")[-1]
        parent_experiment = f"{parent_exp_name}"

        old_config = load_config_yaml(f"{parent_path}/cfg.yaml")
        old_config._parent_experiment = parent_experiment

        q.client["experiment/start/cfg"] = old_config

        # set pretrained weights
        if q.client["experiment/start/cfg_experiment_pretrained"]:
            prev_weights = os.path.join(
                q.client["experiment/start/experiment"].path,
                "checkpoint.pth",
            )
            if os.path.exists(prev_weights):
                q.client[
                    "experiment/start/cfg"
                ].architecture.pretrained_weights = prev_weights
                q.client["experiment/start/cfg"].architecture._visibility[
                    "pretrained_weights"
                ] = -1

        experiments_df = q.client.app_db.get_experiments_df()
        output_dir = os.path.abspath(
            os.path.join(q.client["experiment/start/cfg"].output_directory, "..")
        )
        q.client["experiment/start/cfg"].experiment_name = get_unique_name(
            q.client["experiment/start/cfg"].experiment_name,
            experiments_df["name"].values,
            lambda x: os.path.exists(os.path.join(output_dir, x)),
        )

        # Configuration flags:
        # from_dataset -- take the values from the dataset config
        # from_cfg -- take the values from the configuration file
        # from_default -- take the values from the the default settings
        # from_dataset_args -- take the values from the dataset's q.args
        # Otherwise -- take the values from the q.args (user input)

        # pick default values from config
        if (
            q.client["experiment/start/cfg_experiment_prev"]
            != q.client["experiment/start/cfg_experiment"]
        ):
            q.client["experiment/start/cfg_mode/from_dataset"] = False
            q.client["experiment/start/cfg_mode/from_cfg"] = True
            q.client["experiment/start/cfg_mode/from_dataset_args"] = False

            q.client["experiment/start/dataset"] = str(
                q.client["experiment/start/experiment"].dataset
            )

            items[1].dropdown.value = q.client["experiment/start/dataset"]
        # pick default values from config or dataset
        elif (
            q.client["experiment/start/dataset_prev"]
            != q.client["experiment/start/dataset"]
        ):
            q.client["experiment/start/cfg_mode/from_dataset"] = True
            q.client["experiment/start/cfg_mode/from_cfg"] = True
            q.client["experiment/start/cfg_mode/from_dataset_args"] = False
        # pick default values from args
        else:
            q.client["experiment/start/cfg_mode/from_dataset"] = False
            q.client["experiment/start/cfg_mode/from_cfg"] = False
            q.client["experiment/start/cfg_mode/from_dataset_args"] = True

        q.client["experiment/start/cfg_mode/from_default"] = False
        q.client["experiment/start/cfg_experiment_prev"] = q.client[
            "experiment/start/cfg_experiment"
        ]

    else:
        logger.info("Starting from CFG")

        # reset previous experiment
        q.client["experiment/start/cfg_experiment_prev"] = None

        # pick default values from dataset or config
        if (
            q.client["experiment/start/cfg_file_prev"]
            != q.client["experiment/start/cfg_file"]
        ) or (
            q.client["experiment/start/dataset_prev"]
            != q.client["experiment/start/dataset"]
        ):
            q.client["experiment/start/cfg_mode/from_dataset"] = True
            q.client["experiment/start/cfg_mode/from_cfg"] = True
            q.client["experiment/start/cfg_mode/from_default"] = True
            q.client["experiment/start/cfg_mode/from_dataset_args"] = False
        # pick default values from args
        else:
            q.client["experiment/start/cfg_mode/from_dataset"] = False
            q.client["experiment/start/cfg_mode/from_cfg"] = False
            q.client["experiment/start/cfg_mode/from_default"] = False
            q.client["experiment/start/cfg_mode/from_dataset_args"] = True

        q.client["experiment/start/cfg_file_prev"] = q.client[
            "experiment/start/cfg_file"
        ]

        config_path = (
            f"llm_studio/python_configs/{q.client['experiment/start/cfg_file']}"
        )

        q.client["experiment/start/cfg"] = load_config_py(
            config_path=config_path, config_name="ConfigProblemBase"
        )

    q.client["experiment/start/dataset_prev"] = q.client["experiment/start/dataset"]
    logger.info(f"From dataset {q.client['experiment/start/cfg_mode/from_dataset']}")
    logger.info(f"From cfg {q.client['experiment/start/cfg_mode/from_cfg']}")
    logger.info(f"From default {q.client['experiment/start/cfg_mode/from_default']}")
    logger.info(f"Config file: {q.client['experiment/start/cfg_file']}")

    option_items = get_ui_elements(cfg=q.client["experiment/start/cfg"], q=q)
    items.extend(option_items)

    if q.client["experiment/start/cfg_mode/from_cfg"]:
        q.page["experiment/start"] = ui.form_card(box="content", items=items)
    else:
        q.page["experiment/start"].items = items

    q.client.delete_cards.add("experiment/start")

    q.page["experiment/start/footer"] = ui.form_card(
        box="footer",
        items=[
            ui.inline(
                items=[
                    ui.button(
                        name="experiment/start/run",
                        label="Run experiment",
                        primary=True,
                    )
                ]
            )
        ],
    )
    q.client.delete_cards.add("experiment/start/footer")


async def experiment_run(q: Q, pre: str = "experiment/start") -> None:
    """Start an experiment.

    Args:
        q: Q
        pre: prefix for client key
    """

    logger.info("Starting experiment")
    logger.info(f"{pre}/cfg_file")
    logger.info(f"CFG: {q.client[f'{pre}/cfg_file']}")

    if q.client[f"{pre}/cfg_category"] == "experiment":
        q.client[f"{pre}/cfg_file"] = q.client[f"{pre}/experiment"].config_file

    cfg = q.client[f"{pre}/cfg"]
    cfg = parse_ui_elements(cfg=cfg, q=q, pre=f"{pre}/cfg/")
    cfg.experiment_name = cfg.experiment_name.replace("/", "-")

    stats = os.statvfs(".")
    available_size = stats.f_frsize * stats.f_bavail

    if available_size < default_cfg.min_experiment_disk_space:
        entity = "Experiment" if pre == "experiment/start" else "Prediction"
        q.client["experiment_halt_reason"] = (
            f"Not enough disk space. Available space is {get_size_str(available_size)}."
            f" Required space is "
            f"{get_size_str(default_cfg.min_experiment_disk_space)}. "
            f"{entity} has not started."
        )
        logger.error(q.client["experiment_halt_reason"])
        return

    start_experiment(cfg=cfg, q=q, pre=pre)


def get_experiment_table(
    q, df_viz, predictions, height="calc(100vh - 245px)", actions=None
):
    col_remove = [
        "id",
        "path",
        "mode",
        "seed",
        "process_id",
        "gpu_list",
        "loss",
        "eta",
        "epoch",
        "config_file",
    ]
    if predictions:
        col_remove += ["epoch", "val metric"]

    for col in col_remove:
        if col in df_viz:
            del df_viz[col]
    # df_viz = df_viz.rename(
    #     columns={"process_id": "pid", "config_file": "problem type"},
    # )
    # df_viz["problem type"] = df_viz["problem type"].str.replace("Text ", "")

    if actions == "experiment" and q.client["experiment/list/mode"] == "train":
        actions_dict = {
            "experiment/list/new": "New experiment",
            "experiment/list/rename": "Rename experiment",
            "experiment/list/stop/table": "Stop experiment",
            "experiment/list/delete/table/dialog": "Delete experiment",
        }
    else:
        actions_dict = {}

    min_widths = {
        "name": "350",
        "dataset": "150",
        # "problem type": "190",
        "metric": "75",
        "val metric": "102",
        "progress": "85",
        "status": "90",
        "info": "115",
        "actions": "5" if predictions else "5",
    }

    if predictions:
        for k, v in min_widths.items():
            min_widths[k] = str(int(np.ceil(int(v) * 1.05)))

    return ui_table_from_df(
        q=q,
        df=df_viz,
        name="experiment/list/table",
        sortables=["val metric"],
        searchables=["name", "dataset"],
        filterables=["name", "dataset", "problem type", "metric", "status"],
        tags=["status"],
        progresses=["progress"],
        min_widths=min_widths,
        link_col="name",
        numerics=["val metric"],
        height=height,
        actions=actions_dict,
    )


async def experiment_list(
    q: Q,
    reset: bool = True,
    allowed_statuses: Optional[List[str]] = None,
    actions: bool = True,
) -> None:
    """List all experiments."""

    if q.client["experiment/list/mode"] is None:
        q.client["experiment/list/mode"] = "train"

    if q.client["experiment/list/mode"] == "train":
        q.client["nav/active"] = "experiment/list"
    else:
        q.client["nav/active"] = "experiment/list_predictions"

    if reset:
        await clean_dashboard(q, mode="full")

        q.client["experiment/list/df_experiments"] = get_experiments(
            q,
            mode=q.client["experiment/list/mode"],
            status=allowed_statuses,
        )

        df_viz = q.client["experiment/list/df_experiments"].copy()

        table = get_experiment_table(
            q,
            df_viz,
            q.client["experiment/list/mode"] == "predict",
            actions="experiment" if actions else None,
        )

        message_bar = get_experiment_list_message_bar(q)

        items = [table, message_bar]

        q.page["experiment/list"] = ui.form_card(box="content", items=items)
        q.client.delete_cards.add("experiment/list")

    buttons = [
        ui.button(name="experiment/list/refresh", label="Refresh", primary=True),
        ui.button(
            name="experiment/list/compare",
            label="Compare experiments",
            primary=False,
        ),
        ui.button(name="experiment/list/stop", label="Stop experiments", primary=False),
        ui.button(
            name="experiment/list/delete", label="Delete experiments", primary=False
        ),
    ]

    q.page["dataset/display/footer"] = ui.form_card(
        box="footer", items=[ui.inline(items=buttons)]
    )
    q.client.delete_cards.add("dataset/display/footer")


def get_table_and_message_item_indices(q):
    table_item_idx, message_item_idx = 0, 1
    return table_item_idx, message_item_idx


async def experiment_compare(q: Q, selected_rows: list):
    if q.client["experiment/compare/tab"] is None:
        q.client["experiment/compare/tab"] = "experiment/compare/charts"
    if q.args["experiment/compare/charts"] is not None:
        q.client["experiment/compare/tab"] = "experiment/compare/charts"
    if q.args["experiment/compare/config"] is not None:
        q.client["experiment/compare/tab"] = "experiment/compare/config"

    experiment_ids = [
        q.client["experiment/list/df_experiments"]["id"].iloc[int(idx)]
        for idx in selected_rows
    ]

    await clean_dashboard(q, mode=q.client["experiment/compare/tab"])
    tabs = [
        ui.tab(name="experiment/compare/charts", label="Charts"),
        ui.tab(name="experiment/compare/config", label="Config"),
    ]
    q.page["experiment/compare/tab"] = ui.tab_card(
        box="nav2", link=True, items=tabs, value=q.client["experiment/compare/tab"]
    )
    q.client.delete_cards.add("experiment/compare/tab")

    if q.client["experiment/compare/tab"] == "experiment/compare/charts":
        charts = []
        experiment_names = []

        for experiment_id in experiment_ids:
            experiment = q.client.app_db.get_experiment(experiment_id)
            experiment_path = experiment.path
            charts.append(load_charts(experiment_path))
            current_name = f" {experiment.name}"
            experiment_names.append(current_name)

        await charts_tab(q, charts, experiment_names)

    elif q.client["experiment/compare/tab"] == "experiment/compare/config":
        if q.client["experiment/compare/diff_toggle"] is None:
            q.client["experiment/compare/diff_toggle"] = False

        settings = pd.DataFrame()
        for experiment_id in experiment_ids:
            experiment = q.client.app_db.get_experiment(experiment_id)
            experiment_path = experiment.path
            experiment_cfg = load_config_yaml(os.path.join(experiment_path, "cfg.yaml"))
            items = get_cfg_list_items(experiment_cfg)
            act_df = pd.Series({item.label: item.value for item in items})
            settings[experiment.name] = act_df

        settings.index.name = "setting"

        if q.client["experiment/compare/diff_toggle"]:
            val_counts = settings.T.nunique()
            drop_idx = val_counts[val_counts == 1].index.values
            settings = settings.drop(drop_idx)

        items = [
            ui.toggle(
                name="experiment/compare/diff_toggle",
                label="Show differences only",
                value=q.client["experiment/compare/diff_toggle"],
                trigger=True,
            ),
            ui_table_from_df(
                q=q,
                df=settings.reset_index(),
                name="experiment/compare/summary/table",
                link_col="setting",
                height="calc(100vh - 315px)",
            ),
        ]

        q.page["experiment/compare/config"] = ui.form_card(box="first", items=items)
        q.client.delete_cards.add("experiment/compare/config")

    buttons = [
        ui.button(name="experiment/compare", label="Refresh", primary=True),
        ui.button(name="experiment/list/current", label="Back", primary=False),
    ]
    q.page["experiment/compare/footer"] = ui.form_card(
        box="footer", items=[ui.inline(items=buttons)]
    )
    q.client.delete_cards.add("experiment/compare/footer")


async def experiment_rename_form(q: Q, error: str = "") -> None:
    experiment = q.client.app_db.get_experiment(q.client["experiment/rename/id"])

    experiment_name = experiment.name
    items = [
        ui.textbox(
            name="experiment/rename/name",
            label=f"New name for {experiment_name}",
            value=experiment_name,
            required=True,
        )
    ]

    if error:
        items.append(ui.message_bar(type="error", text=error))

    q.page["experiment/list"].items = items

    buttons = [
        ui.button(name="experiment/rename/action", label="Rename", primary=True),
        ui.button(name="experiment/list/current", label="Abort", primary=False),
    ]
    q.page["dataset/display/footer"] = ui.form_card(
        box="footer", items=[ui.inline(items=buttons)]
    )
    q.client.delete_cards.add("dataset/display/footer")


async def experiment_rename_ui_workflow(q: Q):
    selected_row = q.args["experiment/list/rename"]
    rename_id = q.client["experiment/list/df_experiments"]["id"].iloc[int(selected_row)]
    q.client["experiment/rename/id"] = rename_id
    await experiment_rename_form(q)


async def experiment_rename_action(q, experiment, new_name):
    """Rename experiment with `current_id` id in DB to `new_name`"""

    old_name = experiment.name
    old_path = experiment.path
    new_path = old_path.replace(old_name, new_name)

    if old_path != new_path:
        old_exp_path = f"{old_path}"
        exp_path = f"{new_path}"
        logger.info(f"Renaming {old_exp_path} to {exp_path}")
        shutil.move(os.path.abspath(old_exp_path), os.path.abspath(exp_path))

        for config_file in ["cfg.yaml"]:
            config_path = os.path.join(exp_path, config_file)
            if os.path.exists(config_path):
                experiment_cfg = load_config_yaml(config_path)
                experiment_cfg.experiment_name = new_name
                experiment_cfg.output_directory = new_path
                save_config_yaml(config_path, experiment_cfg)

        rename_files = ["preds"]
        for file in rename_files:
            old_file = get_artifact_path_path(old_name, exp_path, file)
            new_file = get_artifact_path_path(new_name, exp_path, file)
            if os.path.exists(old_file):
                logger.info(f"Renaming {old_file} to {new_file}")
                shutil.move(os.path.abspath(old_file), os.path.abspath(new_file))

        delete_files = ["logs"]  # will be generated on demand with updates
        for file in delete_files:
            file = get_artifact_path_path(old_name, exp_path, file)
            if os.path.exists(file):
                logger.info(f"Deleting {file}")
                os.remove(file)

        q.client.app_db.rename_experiment(experiment.id, new_name, new_path)


async def experiment_delete(q: Q, experiment_ids: List[int]) -> None:
    """Delete selected experiments.

    Args:
        q: Q
        experiment_ids: list of experiment ids to delete
    """

    for experiment_id in experiment_ids:
        experiment = q.client.app_db.get_experiment(experiment_id)
        q.client.app_db.delete_experiment(experiment.id)
        shutil.rmtree(f"{experiment.path}")


async def experiment_stop(q: Q, experiment_ids: List[int]) -> None:
    """Stop selected experiments.

    Args:
        q: Q
        experiment_ids: list of experiment ids to stop
    """

    for experiment_id in experiment_ids:
        experiment = q.client.app_db.get_experiment(experiment_id)

        try:
            ret = kill_child_processes(int(experiment.process_id))
            if ret:
                flag_path = os.path.join(experiment.path, "flags.json")
                write_flag(flag_path, "status", "stopped")
        except Exception as e:
            logger.error(f"Error while stopping the experiment: {e}")
            pass


def load_charts(experiment_path):
    try:
        with SqliteDict(os.path.join(experiment_path, "charts.db")) as charts:
            charts = dict(charts)
    except Exception:
        charts = {}
        logger.warning("Too early, wait for the charts to appear")

    return charts


async def experiment_display(q: Q) -> None:
    """Display a selected experiment."""

    experiment_id = q.client["experiment/list/df_experiments"]["id"].iloc[
        q.client["experiment/display/id"]
    ]
    q.client["experiment/display/experiment_id"] = experiment_id
    experiment = q.client.app_db.get_experiment(experiment_id)
    q.client["experiment/display/experiment"] = experiment

    q.client["experiment/display/experiment_path"] = experiment.path

    status, _ = get_experiment_status(experiment.path)

    charts = load_charts(q.client["experiment/display/experiment_path"])
    q.client["experiment/display/charts"] = charts

    if experiment.mode == "train":
        if q.client["experiment/display/tab"] is None:
            q.client["experiment/display/tab"] = "experiment/display/charts"
    else:
        if q.client["experiment/display/tab"] is None:
            q.client["experiment/display/tab"] = "experiment/display/summary"

    if q.args["experiment/display/charts"] is not None:
        q.client["experiment/display/tab"] = "experiment/display/charts"
    if q.args["experiment/display/summary"] is not None:
        q.client["experiment/display/tab"] = "experiment/display/summary"
    if q.args["experiment/display/train_data_insights"] is not None:
        q.client["experiment/display/tab"] = "experiment/display/train_data_insights"
    if q.args["experiment/display/validation_prediction_insights"] is not None:
        q.client[
            "experiment/display/tab"
        ] = "experiment/display/validation_prediction_insights"
    if q.args["experiment/display/config"] is not None:
        q.client["experiment/display/tab"] = "experiment/display/config"
    if q.args["experiment/display/deployment"] is not None:
        q.client["experiment/display/tab"] = "experiment/display/deployment"
    if q.args["experiment/display/logs"] is not None:
        q.client["experiment/display/tab"] = "experiment/display/logs"
    if q.args["experiment/display/chat"] is not None:
        q.client["experiment/display/tab"] = "experiment/display/chat"

    await clean_dashboard(q, mode=q.client["experiment/display/tab"])

    tabs = [
        ui.tab(name="experiment/display/charts", label="Charts"),
        ui.tab(name="experiment/display/summary", label="Summary"),
    ]
    if (
        "html" in charts
        and "train_data" in charts["html"]
        and charts["html"]["train_data"] is not None
    ):
        tabs += [
            ui.tab(
                name="experiment/display/train_data_insights",
                label="Train Data Insights",
            )
        ]
    tabs += [
        ui.tab(
            name="experiment/display/validation_prediction_insights",
            label="Validation Prediction Insights",
        )
    ]

    tabs += [
        ui.tab(name="experiment/display/logs", label="Logs"),
        ui.tab(name="experiment/display/config", label="Config"),
    ]

    if status == "finished":
        tabs += [ui.tab(name="experiment/display/chat", label="Chat")]

    q.page["experiment/display/tab"] = ui.tab_card(
        box="nav2", link=True, items=tabs, value=q.client["experiment/display/tab"]
    )
    q.client.delete_cards.add("experiment/display/tab")

    if q.client["experiment/display/tab"] == "experiment/display/charts":
        await charts_tab(q, [charts], [""])
    elif q.client["experiment/display/tab"] in [
        "experiment/display/train_data_insights",
        "experiment/display/validation_prediction_insights",
    ]:
        await insights_tab(charts, q)
    elif q.client["experiment/display/tab"] in ["experiment/display/summary"]:
<<<<<<< HEAD
        await summary_tab(experiment_id, q)
=======
        experiment_df = get_experiments(q)
        experiment_df = experiment_df[experiment_df.id == experiment_id]

        items = []

        cfg = load_config_yaml(
            os.path.join(q.client["experiment/display/experiment_path"], "cfg.yaml")
        )

        parent_element = get_parent_element(cfg)
        if parent_element:
            items.append(parent_element)

        for col in experiment_df.columns:
            if col in [
                "id",
                "path",
                "process_id",
                "status",
                "eta",
                "info",
                "mode",
                "progress",
            ]:
                continue
            v = experiment_df[col].values[0]
            if col == "config_file":
                col = "problem type"
            t = ui.stat_list_item(label=make_label(col), value=str(v))

            items.append(t)

        q.page["experiment/display/summary"] = ui.stat_list_card(
            box=box[cnt], items=items, title=""
        )

        q.client.delete_cards.add("experiment/display/summary")

>>>>>>> 29c7d88a
    elif q.client["experiment/display/tab"] in ["experiment/display/config"]:
        await configs_tab(q)
    elif q.client["experiment/display/tab"] in ["experiment/display/logs"]:
        await logs_tab(q)
    elif q.client["experiment/display/tab"] in ["experiment/display/chat"]:
        await chat_tab(q)

    await q.page.save()

    buttons = [
        ui.button(name="experiment/display/refresh", label="Refresh", primary=True)
    ]

    buttons += [
        ui.button(
            name="experiment/display/download_logs",
            label="Download logs/config",
            primary=False,
        )
    ]

    if status == "finished":
        buttons += [
            ui.button(
                name="experiment/display/download_predictions",
                label="Download predictions",
                primary=False,
                disabled=False,
                tooltip=None,
            ),
            ui.button(
                name="experiment/display/download_model",
                label="Download model",
                primary=False,
                disabled=False,
                tooltip=None,
            ),
            ui.button(
                name="experiment/display/push_to_huggingface",
                label="Push checkpoint to huggingface",
                primary=False,
                disabled=False,
                tooltip=None,
            ),
        ]

    buttons += [ui.button(name="experiment/list/current", label="Back", primary=False)]

    q.page["experiment/display/footer"] = ui.form_card(
        box="footer",
        items=[
            ui.inline(items=buttons),
        ],
    )
    q.client.delete_cards.add("experiment/display/footer")


async def insights_tab(charts, q):
    if q.client["experiment/display/tab"] == "experiment/display/train_data_insights":
        key = "train_data"
    elif (
        q.client["experiment/display/tab"]
        == "experiment/display/validation_prediction_insights"
    ):
        key = "validation_predictions"
    for k1 in ["image", "html"]:
        if k1 not in charts:
            continue
        for k2, v2 in charts[k1].items():
            if k2 != key:
                continue
            if k1 == "html":
                q.page[f"experiment/display/charts/{k1}_{k2}"] = ui.markup_card(
                    box="first", title="", content=v2
                )
                q.client.delete_cards.add(f"experiment/display/charts/{k1}_{k2}")

                continue

            if k1 == "image":
                q.page[f"experiment/display/charts/{k1}_{k2}"] = ui.image_card(
                    box="first", title="", type="png", image=v2
                )
                q.client.delete_cards.add(f"experiment/display/charts/{k1}_{k2}")
                continue


async def summary_tab(experiment_id, q):
    experiment_df = get_experiments(q)
    experiment_df = experiment_df[experiment_df.id == experiment_id]
    items = []
    cfg = load_config_yaml(
        os.path.join(q.client["experiment/display/experiment_path"], "cfg.yaml")
    )
    parent_element = get_parent_element(cfg)
    if parent_element:
        items.append(parent_element)
    for col in experiment_df.columns:
        if col in [
            "id",
            "path",
            "process_id",
            "status",
            "eta",
            "info",
            "mode",
            "progress",
        ]:
            continue
        v = experiment_df[col].values[0]
        if col == "config_file":
            col = "problem type"
        t = ui.stat_list_item(label=make_label(col), value=str(v))

        items.append(t)
    q.page["experiment/display/summary"] = ui.stat_list_card(
        box="first", items=items, title=""
    )
    q.client.delete_cards.add("experiment/display/summary")


async def configs_tab(q):
    experiment_cfg = load_config_yaml(
        os.path.join(q.client["experiment/display/experiment_path"], "cfg.yaml")
    )
    items = get_cfg_list_items(experiment_cfg)
    q.page["experiment/display/config"] = ui.stat_list_card(
        box="first", items=items, title=""
    )
    q.client.delete_cards.add("experiment/display/config")


async def logs_tab(q):
    logs_path = f"{q.client['experiment/display/experiment_path']}/logs.log"
    text = ""
    in_pre = 0
    # Read log file only if it already exists
    if os.path.exists(logs_path):
        with open(logs_path, "r") as f:
            for line in f.readlines():
                if in_pre == 0:
                    text += "<div>"
                if "INFO: Lock" in line:
                    continue
                # maximum line length
                n = 250
                chunks = [line[i : i + n] for i in range(0, len(line), n)]
                text += "</div><div>".join(chunks)

                # Check for formatted HTML text
                if "<pre>" in line:
                    in_pre += 1
                if "</pre>" in line:
                    in_pre -= 1
                if in_pre == 0:
                    text += "</div>"
    items = [ui.text(text)]
    q.page["experiment/display/logs"] = ui.form_card(box="first", items=items, title="")
    q.client.delete_cards.add("experiment/display/logs")


async def chat_tab(q: Q):
    running_experiments = get_experiments(q=q)
    running_experiments = running_experiments[
        running_experiments.status.isin(["running"])
    ]

    gpu_blocked = any(
        [
            "0" in gpu_list
            for gpu_list in running_experiments["gpu_list"]
            .apply(lambda x: x.split(","))
            .to_list()
        ]
    )
    if gpu_blocked:
        q.page["experiment/display/chat"] = ui.form_card(
            box="first",
            items=[
                ui.text(
                    "Chatbot is not available when GPU is blocked by another experiment."
                )
            ],
            title="",
        )
        q.client.delete_cards.add("experiment/display/chat")
        return

    cyclic_buffer = data(fields="msg fromUser", size=-500)
    q.page["experiment/display/chat"] = ui.chatbot_card(
        box="first", data=cyclic_buffer, name="experiment/display/chat/chatbot"
    )
    q.client["experiment/display/chat/messages"] = []
    q.client.delete_cards.add("experiment/display/chat")
    message = ["Loading the model...", False]
    q.page["experiment/display/chat"].data[-1] = message
    await q.page.save()
    logger.info(torch.cuda.memory_allocated())
    cfg, model, tokenizer = load_cfg_model_tokenizer(
        q.client["experiment/display/experiment_path"]
    )
    logger.info(torch.cuda.memory_allocated())
    q.page["experiment/display/chat"].data[-1] = [
        "Model successfully loaded, how can I help you?",
        False,
    ]
    q.client["experiment/display/chat/cfg"] = cfg
    q.client["experiment/display/chat/model"] = model
    q.client["experiment/display/chat/tokenizer"] = tokenizer


async def parse_param(q: Q, cfg, prompt):
    prompt = prompt.replace("--", "")
    parts = prompt.split(" ")
    args = [" ".join(parts[i : i + 2]) for i in range(0, len(parts), 2)]
    for arg in args:
        arg = arg.split(" ")
        setattr(cfg.prediction, arg[0], type(getattr(cfg.prediction, arg[0]))(arg[1]))
        q.page["experiment/display/chat"].data[-1] = [
            f"Permanently changed {arg[0]} to {getattr(cfg.prediction, arg[0])}",
            False,
        ]
    return cfg


<<<<<<< HEAD
async def experiment_chat_update(q: Q) -> None:
    """
    Update the chatbot with the new message.
    """

=======
async def experiment_chat(q: Q) -> None:
>>>>>>> 29c7d88a
    prompt = q.client["experiment/display/chat/chatbot"]

    if prompt.lower().startswith("--"):
        if prompt.lower() in ["--clean", "--clear"]:
            q.page["experiment/display/chat"].data[-1] = ["History cleaned", False]
            q.client["experiment/display/chat/messages"] = []
            return
        q.client["experiment/display/chat/cfg"] = await parse_param(
            q, q.client["experiment/display/chat/cfg"], prompt
        )
        q.client["experiment/display/chat/model"].cfg = q.client[
            "experiment/display/chat/cfg"
        ]
        return

    message = [prompt, True]
    q.client["experiment/display/chat/messages"].append(message)
    q.page["experiment/display/chat"].data[-1] = message

    cfg = q.client["experiment/display/chat/cfg"]
    model = q.client["experiment/display/chat/model"]
    tokenizer = q.client["experiment/display/chat/tokenizer"]

    full_prompt = ""
    if len(q.client["experiment/display/chat/messages"]):
        for prev_message in q.client["experiment/display/chat/messages"][
            -(cfg.prediction.num_history + 1) :
        ]:
            if prev_message[1] is True:
                prev_message = cfg.dataset.dataset_class.parse_prompt(
                    cfg, prev_message[0]
                )
            else:
                prev_message = prev_message[0]
                if cfg.dataset.add_eos_token_to_answer:
                    prev_message += cfg._tokenizer_eos_token

            full_prompt += prev_message

    inputs = cfg.dataset.dataset_class.encode(
        tokenizer, full_prompt, cfg.tokenizer.max_length_prompt, "left"
    )
    inputs["prompt_input_ids"] = inputs.pop("input_ids").unsqueeze(0).to("cuda")
    inputs["prompt_attention_mask"] = (
        inputs.pop("attention_mask").unsqueeze(0).to("cuda")
    )

    output = {}
    with torch.no_grad():
        with torch.cuda.amp.autocast():
            output["predicted_answer_ids"] = model.generate(inputs, cfg).detach().cpu()

    predicted_text = [
        tokenizer.decode(ids, skip_special_tokens=True)
        for ids in output["predicted_answer_ids"]
    ]
    output["predicted_text"] = np.array(predicted_text)

    output = cfg.dataset.dataset_class.clean_output(output, [full_prompt], cfg)

    message = [output["predicted_text"][0], False]
    q.client["experiment/display/chat/messages"].append(message)
    q.page["experiment/display/chat"].data[-1] = message

    del output
    del inputs

    gc.collect()
    torch.cuda.empty_cache()


def subsample(key1, key2, value, max_plot_points=1000):
    act_plot_points = len(value["steps"])
    if act_plot_points > max_plot_points:
        stride = int(np.ceil(act_plot_points / max_plot_points))
        value["steps"] = value["steps"][::stride]
        value["values"] = value["values"][::stride]
        logger.info(
            f"{key1} {key2} sampled from size {act_plot_points} to size "
            f"{len(value['steps'])} using stride {stride}."
        )
    return value


def unite_validation_metric_charts(charts_list):
    unique_metrics = []
    for chart in charts_list:
        unique_metrics.extend(list(chart.get("validation", {}).keys()))

    unique_metrics = set([key for key in unique_metrics if key != "loss"])

    if len(unique_metrics) > 1:
        for chart in charts_list:
            if "validation" in chart:
                for key in unique_metrics:
                    if key in chart["validation"]:
                        chart["validation"]["metric"] = chart["validation"][key]
                        del chart["validation"][key]
    return charts_list


async def charts_tab(q, charts_list, legend_labels):
    charts_list = unite_validation_metric_charts(charts_list)

    box = ["first", "first", "second", "second"]
    cnt = 0
    for k1 in ["meta", "train", "validation"]:
        if all([k1 not in charts for charts in charts_list]):
            continue

        all_second_keys = set()
        for charts in charts_list:
            if k1 in charts:
                all_second_keys = all_second_keys.union(set(charts[k1].keys()))

        # Always plot loss in the lower left corner
        if "loss" in all_second_keys:
            all_second_keys.remove("loss")
            all_second_keys = ["loss"] + list(all_second_keys)

        for k2 in all_second_keys:
            logger.info(f"{k1} {k2}")

            items = []

            tooltip = ""
            if k1 == "meta" and k2 == "lr":
                tooltip = "Current learning rate throughout the training process."
            elif k1 == "train" and k2 == "loss":
                tooltip = (
                    "Current training loss throughout the training process. "
                    "Loss is calculated as the average of the last ten batches."
                )
            elif k1 == "validation" and k2 == "loss":
                tooltip = (
                    "Current validation loss throughout the training process. "
                    "Loss is calculated as the average of all validation batches. "
                )
            elif k1 == "validation" and k2 != "loss":
                tooltip = (
                    "Current validation metric throughout the training process. "
                    "Metric is calculated on full validation set predictions."
                )
            else:
                continue

            title = f"{k1} {k2}".upper().replace("META LR", "LEARNING RATE")
            if k2 == "loss":
                title = title.replace("LOSS", "BATCH LOSS")

            items.append(ui.text(title, tooltip=tooltip))

            rows = []

            max_samples = q.client["chart_plot_max_points"]
            for charts, label in zip(charts_list, legend_labels):
                if k1 not in charts or k2 not in charts[k1]:
                    continue

                v2 = charts[k1][k2]
                v2 = subsample(k1, k2, v2, max_samples)

                if k2 == "lr" and "lr_diff" in charts["meta"]:
                    v3 = charts["meta"]["lr_diff"]
                    v3 = subsample("meta", "lr_diff", v3, max_samples)
                    rows.extend(
                        [
                            (v2["steps"][i], f"learning rate{label}", v2["values"][i])
                            for i in range(len(v2["values"]))
                        ]
                        + [
                            (
                                v3["steps"][i],
                                f"differential learning rate{label}",
                                v3["values"][i],
                            )
                            for i in range(len(v3["values"]))
                        ]
                    )
                    color = "=type"
                    fields = ["step", "type", k2]

                elif len(charts_list) > 1:
                    rows.extend(
                        [
                            (v2["steps"][i], label.strip(), v2["values"][i])
                            for i in range(len(v2["values"]))
                        ]
                    )
                    color = "=type"
                    fields = ["step", "type", "value"]
                else:
                    rows.extend(
                        [
                            (v2["steps"][i], v2["values"][i])
                            for i in range(len(v2["values"]))
                        ]
                    )
                    color = wave_theme.color
                    fields = ["step", "value"]

            d = data(fields=fields, rows=rows, pack=True)

            viz = ui.visualization(
                plot=ui.plot(
                    [
                        ui.mark(
                            type="line",
                            x_title="step",
                            x_scale="linear",
                            y_scale="linear",
                            x="=step",
                            y="=value",
                            color=color,
                            y_min=0 if k1 == "meta" and k2 == "lr" else None,
                            color_range=wave_theme.color_range,
                        )
                    ]
                ),
                data=d,
                interactions=["brush"],
                height="calc((100vh - 275px)*0.41)",
                width="560px",
            )

            items.append(viz)

            if k1 == "validation" and k2 == "loss" and np.sum(v2["values"]) == 0:
                items.append(
                    ui.message_bar(
                        type="info",
                        text="Validation batch loss cannot be \
                        calculated for this problem type.",
                    )
                )

            q.page[f"experiment/display/charts/{k1}_{k2}"] = ui.form_card(
                box=box[cnt], items=items
            )
            q.client.delete_cards.add(f"experiment/display/charts/{k1}_{k2}")

            cnt += 1


async def experiment_artifact_build_error_dialog(q: Q, error: str):
    q.page["meta"].dialog = ui.dialog(
        "Failed to build artifact", items=[ui.text(error)], closable=True
    )
    q.client["keep_meta"] = True


async def experiment_download_artifact(
    q: Q,
    get_artifact_path_fn: Callable[[str, str, str], str],
    save_artifact_fn: Callable[[str, str, str, str], str],
    additional_log: Optional[str],
    min_disk_space: Optional[float],
):
    """Download specific artifact, if it does not exist, create it on demand

    Args:
        q: Q
        get_artifact_path_fn: function that returns path to the artifact
        save_artifact_fn: function that generates the artifact and returns its path
        additional_log: additional information to be logged
        min_disk_space: minimal disk available needed to generate artifact
    """

    experiment = q.client["experiment/display/experiment"]
    experiment_path = q.client["experiment/display/experiment_path"]

    zip_path = get_artifact_path_fn(experiment.name, experiment_path)

    if not os.path.exists(zip_path):
        try:
            check_available_space(experiment_path, min_disk_space)
        except LLMResourceException as e:
            error = f"Cannot create {os.path.basename(zip_path)}. {e}"
            await experiment_artifact_build_error_dialog(q, error)
            return

        logger.info(f"Creating {zip_path} on demand")
        dataset = q.client.app_db.get_dataset(int(experiment.dataset))
        zip_path = save_artifact_fn(experiment.name, experiment_path, dataset.path)

    if additional_log:
        logger.info(f"{additional_log}: {zip_path}")

    q.page["meta"].script = ui.inline_script(
        f'window.open("{get_download_link(q, zip_path)}", "_blank");'
    )
    await q.page.save()


async def experiment_download_predictions(q: Q):
    """Download experiment predictions."""
    await experiment_download_artifact(
        q, get_predictions_path, save_prediction_outputs, "Predictions path", None
    )


async def experiment_download_logs(q: Q):
    """Download experiment logs."""

    experiment = q.client["experiment/display/experiment"]
    experiment_path = q.client["experiment/display/experiment_path"]
    zip_path = get_logs_path(experiment.name, experiment_path)

    if not os.path.exists(zip_path):
        logs = q.client["experiment/display/charts"]
        experiment_cfg = load_config_yaml(os.path.join(experiment_path, "cfg.yaml"))
        experiment_cfg_dict = convert_cfg_to_nested_dictionary(experiment_cfg)
        logger.info(f"Creating {zip_path} on demand")
        zip_path = save_logs(
            experiment.name,
            experiment_path,
            experiment_cfg_dict,
            logs,
        )

    download_url = get_download_link(q, zip_path)
    logger.info(f"Logs URL: {download_url}")

    q.page["meta"].script = ui.inline_script(
        f'window.open("{download_url}", "_blank");'
    )
    await q.page.save()


async def config_import_uploaded_file(q: Q):
    """ "Importing a config file from drag and drop to the filesystem"""

    file_url = q.args["experiment/upload_yaml"][0]
    file_name = file_url.split("/")[-1]
    path = f"{get_data_dir(q)}/{file_name}"

    local_path = await q.site.download(file_url, path)

    await q.site.unload(q.args["experiment/upload_yaml"][0])

    with open(local_path, "r") as f:
        yaml_data = yaml.safe_load(f)

    yaml_data = flatten_dict(yaml_data)

    q.client["experiment/yaml_data"] = yaml_data


async def show_message(q, msg_key, page, idx, msg_type):
    info = q.client[msg_key]
    if info:
        q.page[page].items[idx].message_bar.text = info
        q.page[page].items[idx].message_bar.type = msg_type
        q.client[msg_key] = ""


def get_experiment_list_message_bar(q):
    if q.client["experiment_halt_reason"]:
        msg_bar = ui.message_bar(type="error", text=q.client["experiment_halt_reason"])
        del q.client["experiment_halt_reason"]

    elif q.client["force_disable_pipelines"]:
        msg_bar = ui.message_bar(type="info", text=q.client["force_disable_pipelines"])
        del q.client["force_disable_pipelines"]

    else:
        msg_bar = ui.message_bar(type="info", text="")

    return msg_bar


async def experiment_download_model(q: Q, error: str = ""):
    experiment = q.client["experiment/display/experiment"]
    experiment_path = q.client["experiment/display/experiment_path"]
    zip_path = get_model_path(experiment.name, experiment_path)

    if not os.path.exists(zip_path):
        logger.info(f"Creating {zip_path} on demand")

        cfg, model, tokenizer = load_cfg_model_tokenizer(
            experiment_path, merge=True, device="cpu"
        )

        model = unwrap_model(model)
        checkpoint_path = cfg.output_directory

        model.backbone.save_pretrained(checkpoint_path)
        tokenizer.save_pretrained(checkpoint_path)

        zf = zipfile.ZipFile(zip_path, "w")

        FILES_TO_PUSH = [
            "pytorch_model.bin",
            "vocab.json",
            "tokenizer_config.json",
            "tokenizer.json",
            "special_tokens_map.json",
            "merges.txt",
            "generation_config.json",
            "config.json",
            "added_tokens.json",
        ]

        for file in FILES_TO_PUSH:
            add_file_to_zip(zf=zf, path=f"{experiment_path}/{file}")

        zf.close()

    download_url = get_download_link(q, zip_path)
    logger.info(f"Logs URL: {download_url}")

    q.page["meta"].script = ui.inline_script(
        f'window.open("{download_url}", "_blank");'
    )
    await q.page.save()


async def experiment_push_to_huggingface_dialog(q: Q, error: str = ""):
    if q.args["experiment/display/push_to_huggingface"] or error:
        dialog_items = [
            ui.message_bar("error", error, visible=True if error else False),
            ui.textbox(
                name="experiment/display/push_to_huggingface/model_name",
                label="Model Name",
                value=q.client["experiment/display/experiment"].name,
                width="500px",
                required=True,
            ),
            ui.textbox(
                name="experiment/display/push_to_huggingface/api_key",
                label="Huggingface API Key",
                value=q.client["default_huggingface_api_token"],
                width="500px",
                password=True,
                required=True,
            ),
            ui.buttons(
                [
                    ui.button(
                        name="experiment/display/push_to_huggingface_submit",
                        label="Export",
                        primary=True,
                    ),
                    ui.button(name="cancel", label="Cancel", primary=False),
                ]
            ),
        ]
    elif q.args["experiment/display/push_to_huggingface_submit"]:
        await busy_dialog(
            q=q,
            title="Exporting to HuggingFace ",
            text="Model size can affect the export time significantly.",
        )

        experiment_path = q.client["experiment/display/experiment_path"]
        cfg, model, tokenizer = load_cfg_model_tokenizer(
            experiment_path, merge=True, device="cpu"
        )

        huggingface_hub.login(
            q.client["experiment/display/push_to_huggingface/api_key"]
        )
        user_id = huggingface_hub.whoami()["name"]
        repo_id = (
            f"{user_id}/{q.client['experiment/display/push_to_huggingface/model_name']}"
        )

        # push tokenizer to hub
        tokenizer.push_to_hub(
            repo_id=repo_id,
            private=True,
        )

        # push model card to hub
        card_data = huggingface_hub.ModelCardData(
            language="en",
            library_name="transformers",
            tags=["gpt", "llm", "large language model", "h2o-llmstudio"],
        )
        card = huggingface_hub.ModelCard.from_template(
            card_data,
            template_path="model_card_template.md",
            base_model=cfg.llm_backbone,  # will be replaced in template if it exists
            repo_id=repo_id,
            model_architecture=model.backbone.__repr__(),
            config=cfg.__repr__(),
            min_new_tokens=cfg.prediction.min_length_inference,
            max_new_tokens=cfg.prediction.max_length_inference,
            do_sample=cfg.prediction.do_sample,
            num_beams=cfg.prediction.num_beams,
            temperature=cfg.prediction.temperature,
            repetition_penalty=cfg.prediction.repetition_penalty,
            text_prompt_start=cfg.dataset.text_prompt_start,
            text_answer_separator=cfg.dataset.text_answer_separator,
            end_of_sentence=cfg._tokenizer_eos_token
            if cfg.dataset.add_eos_token_to_prompt
            else "",
        )
        card.push_to_hub(
            repo_id=repo_id,
            repo_type="model",
            commit_message="Upload model card",
        )

        # push config to hub
        api = huggingface_hub.HfApi()
        api.upload_file(
            path_or_fileobj=f"{experiment_path}/cfg.yaml",
            path_in_repo="cfg.yaml",
            repo_id=repo_id,
            repo_type="model",
            commit_message="Upload cfg.yaml",
        )

        # push model to hub
        model.backbone.config.custom_pipelines = {
            "text-generation": {
                "impl": "h2oai_pipeline.H2OTextGenerationPipeline",
                "pt": "AutoModelForCausalLM",
            }
        }
        model.backbone.push_to_hub(
            repo_id=repo_id,
            private=True,
            commit_message="Upload model",
        )

        # push pipeline to hub
        template_env = Environment(
            loader=FileSystemLoader(searchpath="llm_studio/src/")
        )
        pipeline_template = template_env.get_template("h2oai_pipeline_template.py")

        data = {
            "text_prompt_start": cfg.dataset.text_prompt_start,
            "text_answer_separator": cfg.dataset.text_answer_separator,
        }
        if cfg.dataset.add_eos_token_to_prompt:
            data.update({"end_of_sentence": cfg._tokenizer_eos_token})
        else:
            data.update({"end_of_sentence": ""})

        custom_pipeline = pipeline_template.render(data)

        custom_pipeline_path = os.path.join(experiment_path, "h2oai_pipeline.py")
        with open(custom_pipeline_path, "w") as f:
            f.write(custom_pipeline)

        api.upload_file(
            path_or_fileobj=custom_pipeline_path,
            path_in_repo="h2oai_pipeline.py",
            repo_id=repo_id,
            repo_type="model",
            commit_message="Upload h2oai_pipeline.py",
        )

        dialog_items = [
            ui.message_bar("success", "Success"),
            ui.buttons(
                [
                    ui.button(name="ok", label="OK", primary=True),
                ]
            ),
        ]

    dialog = ui.dialog(
        title="Push to HuggingFace Hub",
        items=dialog_items,
        closable=True,
        name="push_to_huggingface_dialog",
    )

    q.page["meta"].dialog = dialog
    q.client["keep_meta"] = True


def load_cfg_model_tokenizer(experiment_path, merge=False, device="cuda:0"):
    cfg = load_config_yaml(os.path.join(experiment_path, "cfg.yaml"))
    cfg.architecture.pretrained = False
    cfg.architecture.gradient_checkpointing = False
    cfg.environment._device = device
    cfg.environment._local_rank = 0

    cfg.prediction.num_history = 2

    tokenizer = get_tokenizer(cfg)

    gc.collect()
    torch.cuda.empty_cache()

    if merge and cfg.training.lora and cfg.architecture.backbone_dtype == "int8":
        logger.info("Loading backbone in float16 for merging LORA weights.")
        cfg.architecture.backbone_dtype = "float16"
        cfg.architecture.pretrained = True

    with torch.device(device):
        model = cfg.architecture.model_class(cfg)
        cfg.architecture.pretrained_weights = os.path.join(
            experiment_path, "checkpoint.pth"
        )
        load_checkpoint(cfg, model, strict=False)

        if merge and cfg.training.lora:
            # merges the LoRa layers into the base model.
            # This is needed if one wants to use the base model as a standalone model.
            model.backbone = model.backbone.merge_and_unload()

    model = model.to(device).eval()
    model.backbone.use_cache = True

    return cfg, model, tokenizer<|MERGE_RESOLUTION|>--- conflicted
+++ resolved
@@ -935,48 +935,7 @@
     ]:
         await insights_tab(charts, q)
     elif q.client["experiment/display/tab"] in ["experiment/display/summary"]:
-<<<<<<< HEAD
         await summary_tab(experiment_id, q)
-=======
-        experiment_df = get_experiments(q)
-        experiment_df = experiment_df[experiment_df.id == experiment_id]
-
-        items = []
-
-        cfg = load_config_yaml(
-            os.path.join(q.client["experiment/display/experiment_path"], "cfg.yaml")
-        )
-
-        parent_element = get_parent_element(cfg)
-        if parent_element:
-            items.append(parent_element)
-
-        for col in experiment_df.columns:
-            if col in [
-                "id",
-                "path",
-                "process_id",
-                "status",
-                "eta",
-                "info",
-                "mode",
-                "progress",
-            ]:
-                continue
-            v = experiment_df[col].values[0]
-            if col == "config_file":
-                col = "problem type"
-            t = ui.stat_list_item(label=make_label(col), value=str(v))
-
-            items.append(t)
-
-        q.page["experiment/display/summary"] = ui.stat_list_card(
-            box=box[cnt], items=items, title=""
-        )
-
-        q.client.delete_cards.add("experiment/display/summary")
-
->>>>>>> 29c7d88a
     elif q.client["experiment/display/tab"] in ["experiment/display/config"]:
         await configs_tab(q)
     elif q.client["experiment/display/tab"] in ["experiment/display/logs"]:
@@ -1202,15 +1161,11 @@
     return cfg
 
 
-<<<<<<< HEAD
 async def experiment_chat_update(q: Q) -> None:
     """
     Update the chatbot with the new message.
     """
 
-=======
-async def experiment_chat(q: Q) -> None:
->>>>>>> 29c7d88a
     prompt = q.client["experiment/display/chat/chatbot"]
 
     if prompt.lower().startswith("--"):
