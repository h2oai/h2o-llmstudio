import asyncio
import collections
import dataclasses
import glob
import json
import logging
import math
import os
import pickle
import shutil
import socket
import subprocess
import time
import uuid
import zipfile
from collections import defaultdict
from contextlib import closing
from functools import partial
from typing import Any, DefaultDict, List, Optional, Tuple, Type, Union

import GPUtil
import numpy as np
import pandas as pd
import psutil
from boto3.session import Session
from botocore.handlers import disable_signing
from datasets import load_dataset
from h2o_wave import Q, ui
from pandas.core.frame import DataFrame
from sqlitedict import SqliteDict

from app_utils.db import Experiment
from llm_studio.src import possible_values
from llm_studio.src.utils.config_utils import (
    _get_type_annotation_error,
    load_config_yaml,
    parse_cfg_dataclass,
    save_config_yaml,
)
from llm_studio.src.utils.data_utils import is_valid_data_frame, read_dataframe
from llm_studio.src.utils.export_utils import get_size_str
from llm_studio.src.utils.type_annotations import KNOWN_TYPE_ANNOTATIONS

from .config import default_cfg

logger = logging.getLogger(__name__)


def get_user_id(q):
    return q.auth.subject


def get_user_name(q):
    return q.auth.username


def get_data_dir(q):
    if default_cfg.separate_user_space:
        return f"data/{get_user_id(q)}"
    return "data/user"


def get_output_dir(q):
    if default_cfg.separate_user_space:
        return f"output/{get_user_id(q)}"
    return "output/user"


def get_download_dir(q):
    if default_cfg.separate_user_space:
        return f"output/download/{get_user_id(q)}"
    return "output/download"


def get_db_path(q):
    if default_cfg.separate_user_space:
        return f"{default_cfg.dbs_path}/{get_user_id(q)}.db"
    return f"{default_cfg.dbs_path}/user.db"


def get_settings_path(q):
    return f"{default_cfg.dbs_path}/{get_user_id(q)}.settings"


def find_free_port():
    with closing(socket.socket(socket.AF_INET, socket.SOCK_STREAM)) as s:
        s.bind(("", 0))
        s.setsockopt(socket.SOL_SOCKET, socket.SO_REUSEADDR, 1)
        return s.getsockname()[1]


def start_process(cfg: Any, gpu_list: List, process_queue: List) -> subprocess.Popen:
    """Starts train.py for a given configuration setting

    Args:
        cfg: config
        gpu_list: list of GPUs to use for the training

    Returns:
        Process

    """

    num_gpus = len(gpu_list)
    config_name = f"{cfg.output_directory}/cfg.yaml"

    if num_gpus == 0:
        p = subprocess.Popen(
            [
                "python",
                "train_wave.py",
                "-Y",
                config_name,
                "-Q",
                ",".join([str(x) for x in process_queue]),
            ]
        )
    # Do not delete for debug purposes
    # elif num_gpus == 1:
    #     p = subprocess.Popen(
    #         [
    #             "env",
    #             f"CUDA_VISIBLE_DEVICES={','.join(gpu_list)}",
    #             "python",
    #             "-u",
    #             "train_wave.py",
    #             "-P",
    #             config_name,
    #             "-Q",
    #             ",".join([str(x) for x in process_queue]),
    #         ]
    #     )
    else:
        free_port = find_free_port()
        p = subprocess.Popen(
            [
                "env",
                f"CUDA_VISIBLE_DEVICES={','.join(gpu_list)}",
                "torchrun",
                f"--nproc_per_node={str(num_gpus)}",
                f"--master_port={str(free_port)}",
                "train_wave.py",
                "-Y",
                config_name,
                "-Q",
                ",".join([str(x) for x in process_queue]),
            ]
        )
    logger.info(f"Percentage of RAM memory used: {psutil.virtual_memory().percent}")

    return p


def clean_macos_artifacts(path: str) -> None:
    """Cleans artifacts from MacOSX zip archives

    Args:
        path: path to the unzipped directory
    """

    shutil.rmtree(os.path.join(path, "__MACOSX/"), ignore_errors=True)

    for ds_store in glob.glob(os.path.join(path, "**/.DS_Store"), recursive=True):
        try:
            os.remove(ds_store)
        except OSError:
            pass


def s3_session(aws_access_key: str, aws_secret_key: str) -> Any:
    """Establishes s3 session

    Args:
        aws_access_key: s3 access key
        aws_secret_key: s3 secret key

    Returns:
        Session

    """

    session = Session(
        aws_access_key_id=aws_access_key, aws_secret_access_key=aws_secret_key
    )
    s3 = session.resource("s3")
    # if no key is present, disable signing
    if aws_access_key == "" and aws_secret_key == "":
        s3.meta.client.meta.events.register("choose-signer.s3.*", disable_signing)

    return s3


def filter_valid_files(files):
    valid_files = [
        file
        for file in files
        if any([file.endswith(ext) for ext in default_cfg.allowed_file_extensions])
    ]

    return valid_files


def s3_file_options(
    bucket: str, aws_access_key: str, aws_secret_key: str
) -> Optional[List[str]]:
    """ "Returns all zip files in the target s3 bucket

    Args:
        bucket: s3 bucket name
        aws_access_key: s3 access key
        aws_secret_key: s3 secret key

    Returns:
        List of zip files in bucket or None in case of access error

    """

    try:
        bucket = bucket.replace("s3://", "")
        if bucket[-1] == os.sep:
            bucket = bucket[:-1]

        bucket_split = bucket.split(os.sep)
        bucket = bucket_split[0]
        s3 = s3_session(aws_access_key, aws_secret_key)
        s3_bucket = s3.Bucket(bucket)

        folder = "/".join(bucket_split[1:])

        files = []
        for s3_file in s3_bucket.objects.filter(Prefix=f"{folder}/"):
            if s3_file.key == f"{folder}/":
                continue

            files.append(s3_file.key)

        files = filter_valid_files(files)
        return files

    except Exception as e:
        logger.warning(f"Can't load S3 datasets list: {e}")
        return None


def convert_file_size(size: float):
    """Converts file size to human readable format

    Args:
        size: size in bytes

    Returns:
        size in readable format
    """

    if size == 0:
        return "0B"
    size_name = ("B", "KB", "MB", "GB", "TB", "PB", "EB", "ZB", "YB")
    i = int(math.floor(math.log(size, 1024)))
    p = math.pow(1024, i)
    s = round(size / p, 2)
    return "%.2f %s" % (s, size_name[i])


class S3Progress:
    """Progress update for s3 downloads

    Source:
        https://stackoverflow.com/a/59843153/1281171

    """

    def __init__(self, q: Q, size: float) -> None:
        """Initialize

        Args:
            q: Q
            size: size of the file to download
        """

        self._q = q
        self._size = size
        self._seen_so_far = 0
        self._percentage = 0

    def progress(self, bytes_amount):
        """Update progress

        Args:
            bytes_amount: amount of bytes downloaded
        """

        self._seen_so_far += bytes_amount
        self._percentage = (self._seen_so_far / self._size) * 100

    async def update_ui(self):
        """Update progress in UI"""

        self._q.page["meta"].dialog = ui.dialog(
            title="S3 file download in progress",
            blocking=True,
            items=[
                ui.progress(
                    label="Please be patient...",
                    caption=(
                        f"{convert_file_size(self._seen_so_far)} of "
                        f"{convert_file_size(self._size)} "
                        f"({self._percentage:.2f}%)"
                    ),
                    value=self._percentage / 100,
                )
            ],
        )
        await self._q.page.save()

    async def poll(self):
        """Update wave ui"""

        while self._percentage / 100 < 1:
            await self.update_ui()
            await self._q.sleep(0.1)
        await self.update_ui()


def s3_download_coroutine(q, filename):
    download_folder = f"{get_data_dir(q)}/tmp"
    download_folder = get_valid_temp_data_folder(q, download_folder)

    if os.path.exists(download_folder):
        shutil.rmtree(download_folder)
    os.makedirs(download_folder, exist_ok=True)

    downloaded_zip = f"{download_folder}/{filename.split('/')[-1]}"

    q.page["dataset/import"] = ui.form_card(box="content", items=[])
    return downloaded_zip, download_folder


def extract_if_zip(file, actual_path):
    if file.endswith("zip"):
        with zipfile.ZipFile(file, "r") as zip_ref:
            zip_ref.extractall(actual_path)

        os.remove(file)
        clean_macos_artifacts(actual_path)


async def s3_download(
    q, bucket, filename, aws_access_key, aws_secret_key
) -> Tuple[str, str]:
    """Downloads a file from s3

    Args:
        q: Q
        bucket: s3 bucket name
        filename: filename to download
        aws_access_key: s3 access key
        aws_secret_key: s3 secret key

    Returns:
        Download location path
    """
    bucket = bucket.replace("s3://", "")
    if bucket[-1] == os.sep:
        bucket = bucket[:-1]

    bucket = bucket.split(os.sep)[0]

    s3 = s3_session(aws_access_key, aws_secret_key)

    file, s3_path = s3_download_coroutine(q, filename)

    progress = S3Progress(
        q, (s3.meta.client.head_object(Bucket=bucket, Key=filename))["ContentLength"]
    )

    poll_future = asyncio.create_task(progress.poll())

    def download_file():
        s3.Bucket(bucket).download_file(filename, file, Callback=progress.progress)

    await q.run(download_file)
    await poll_future

    extract_if_zip(file, s3_path)

    return s3_path, "".join(filename.split("/")[-1].split(".")[:-1])


async def local_download(q: Any, filename: str) -> Tuple[str, str]:
    """Downloads a file from local path

    Args:
        q: Q
        filename: filename to download

    Returns:
        Download location path
    """

    local_path = f"{get_data_dir(q)}/tmp"
    local_path = get_valid_temp_data_folder(q, local_path)

    if os.path.exists(local_path):
        shutil.rmtree(local_path)
    os.makedirs(local_path, exist_ok=True)

    shutil.copy2(filename, local_path)

    zip_file = f"{local_path}/{filename.split('/')[-1]}"
    extract_if_zip(zip_file, local_path)

    return local_path, "".join(filename.split("/")[-1].split(".")[:-1])


async def kaggle_download(
    q: Any, command: str, kaggle_access_key: str, kaggle_secret_key: str
) -> Tuple[str, str]:
    """ "Downloads a file from kaggle

    Args:
        q: Q
        command: kaggle api command
        kaggle_access_key: kaggle access key
        kaggle_secret_key: kaggle secret key

    Returns:
        Download location path
    """

    kaggle_path = f"{get_data_dir(q)}/tmp"
    kaggle_path = get_valid_temp_data_folder(q, kaggle_path)

    if os.path.exists(kaggle_path):
        shutil.rmtree(kaggle_path)
    os.makedirs(kaggle_path, exist_ok=True)

    command_run = []
    if kaggle_access_key != "":
        command_run += ["env", f"KAGGLE_USERNAME={kaggle_access_key}"]
    if kaggle_secret_key != "":
        command_run += ["env", f"KAGGLE_KEY={kaggle_secret_key}"]
    command_run += command.split(" ") + ["-p", kaggle_path]
    subprocess.run(command_run)

    try:
        zip_file = f"{kaggle_path}/{command.split(' ')[-1].split('/')[-1]}.zip"
        with zipfile.ZipFile(zip_file, "r") as zip_ref:
            zip_ref.extractall(kaggle_path)
        os.remove(zip_file)
    except Exception:
        pass

    clean_macos_artifacts(kaggle_path)

    for f in glob.glob(kaggle_path + "/*"):

        if ".zip" in f and zip_file not in f:
            with zipfile.ZipFile(f, "r") as zip_ref:
                zip_ref.extractall(kaggle_path)

            clean_macos_artifacts(kaggle_path)

    return kaggle_path, "".join(command.split(" ")[-1].split("/")[-1])


def clean_error(error: str):
    """Cleans some error messages

    Args:
        error: original error message

    Returns:
        Cleaned error message

    """

    if "UNIQUE constraint failed: datasets.name" in error:
        error = "Dataset name already exists, please choose a different one."
    elif "No such file or directory" in error:
        error = "Import failed."

    return error


def remove_model_type(problem_type: str) -> str:
    """Removes model type from problem type

    Args:
        problem_type: problem type

    Returns:
        Cleaned raw problem type

    """
    if "_config_" in problem_type:
        problem_type = problem_type.split("_config_")[0] + "_config"
    return problem_type


def add_model_type(problem_type: str, model_type: str) -> str:
    """Adds model type to problem type

    Args:
        problem_type: problem type
        model_type: model type

    Returns:
        problem type including model type

    """
    problem_type = remove_model_type(problem_type)
    if model_type != "":
        problem_type = f"{problem_type}_{model_type}"
    return problem_type


def get_problem_categories() -> List[Tuple[str, str]]:
    """Returns all available problem category choices

    Returns:
        List of tuples, each containing the raw problem category name
        and the problem category name as label.
    """

    problem_categories: List[Tuple[str, str]] = []
    for c in default_cfg.problem_categories:
        cc = (c, make_label(c))
        problem_categories.append(cc)
    return problem_categories


def get_problem_types(category: Optional[str] = None) -> List[Tuple[str, str]]:
    """Returns all problem type choices

    Args:
        category: optional category to filter for

    Returns:
        List of tuples, each containing the raw problem type name
        and the problem type name as label.
    """
    problem_types: List[Tuple[str, str]] = []
    for c in default_cfg.problem_types:
        if category is not None and not c.startswith(category):
            continue
        cc = (c, make_label("_".join(c.split("_")[1:]).replace("_config", "")))
        problem_types.append(cc)

    return problem_types


def get_model_types(problem_type: str) -> List[Tuple[str, str]]:
    """Returns all model types for a given problem type

    Args:
        problem_type: problem type name

    Returns:
        List of model types and their labels
    """

    model_types = []
    for c in sorted(os.listdir("llm_studio/python_configs")):
        if "_config_" not in c:
            continue
        if problem_type in c:
            c = c.replace(".py", "").split("_config_")[1]
            model_types.append((c, make_label(c[1:])))

    return model_types


def get_dataset(
    k: str,
    v: Any,
    q: Q,
    limit: Optional[List[str]] = None,
    pre: str = "experiment/start",
) -> Tuple[List[str], Any]:
    """
    Get the dataset and the preliminary default value for a setting.
    The default value may still be overridden by the `possible_values.DatasetValue`
    instances if it is not a valid choice.

    Args:
        k: key for the setting
        v: value for the setting
        q: Q
        limit: list of keys to limit
        pre: prefix for client key

    Returns:
        List of possible values, the preliminary default value.
    """

    if q.client[f"{pre}/dataset"] is None:
        dataset_id = 1
    else:
        dataset_id = int(q.client[f"{pre}/dataset"])

    dataset = q.client.app_db.get_dataset(dataset_id)

    if dataset is None:
        return None, ""

    dataset = dataset.__dict__

    dataset_cfg = load_config_yaml(dataset["config_file"]).dataset.__dict__

    for kk, vv in dataset_cfg.items():
        dataset[kk] = vv

    dataset["dataframe"] = q.client[f"{pre}/cfg/dataframe"]

    if q.client[f"{pre}/cfg_mode/from_dataset"] and (limit is None or k in limit):
        v = dataset[k] if k in dataset else v

    if limit is not None and k not in limit:
        return None, v

    # we need to not reset dataset settings when changing expert mode
    if q.client[f"{pre}/cfg_mode/from_dataset_args"]:
        v = q.client[f"{pre}/cfg/{k}"]

    return dataset, v


def get_ui_element(
    k: str,
    v: Any,
    poss_values: Any,
    type_annotation: Type,
    tooltip: str,
    password: bool,
    trigger: bool,
    q: Q,
    pre: str = "",
) -> Any:
    """Returns a single ui element for a given config entry

    Args:
        k: key
        v: value
        poss_values: possible values
        type_annotation: type annotation
        tooltip: tooltip
        password: flag for whether it is a password
        trigger: flag for triggering the element
        q: Q
        pre: optional prefix for ui key
        get_default: flag for whether to get the default values

    Returns:
        Ui element

    """
    assert type_annotation in KNOWN_TYPE_ANNOTATIONS

    # Overwrite current values with values from yaml
    if pre == "experiment/start/cfg/":
        if q.args["experiment/upload_yaml"] and "experiment/yaml_data" in q.client:
            if (k in q.client["experiment/yaml_data"].keys()) and (
                k != "experiment_name"
            ):
                q.client[pre + k] = q.client["experiment/yaml_data"][k]

    if type_annotation in (int, float):
        if not isinstance(poss_values, possible_values.Number):
            raise ValueError(
                "Type annotations `int` and `float` need a `possible_values.Number`!"
            )

        val = q.client[pre + k] if q.client[pre + k] is not None else v

        min_val = (
            type_annotation(poss_values.min) if poss_values.min is not None else None
        )
        max_val = (
            type_annotation(poss_values.max) if poss_values.max is not None else None
        )

        # Overwrite default maximum values with user_settings
        if f"set_max_{k}" in q.client:
            max_val = q.client[f"set_max_{k}"]

        if isinstance(poss_values.step, (float, int)):
            step_val = type_annotation(poss_values.step)
        elif poss_values.step == "decad" and val < 1:
            step_val = 10 ** -len(str(int(1 / val)))
        else:
            step_val = 1

        if min_val is None or max_val is None:
            t = [
                # TODO: spinbox `trigger` https://github.com/h2oai/wave/pull/598
                ui.spinbox(
                    name=pre + k,
                    label=make_label(k),
                    value=val,
                    # TODO: open issue in wave to make spinbox optionally unbounded
                    max=max_val if max_val is not None else 1e12,
                    min=min_val if min_val is not None else -1e12,
                    step=step_val,
                    tooltip=tooltip,
                )
            ]
        else:
            t = [
                ui.slider(
                    name=pre + k,
                    label=make_label(k),
                    value=val,
                    min=min_val,
                    max=max_val,
                    step=step_val,
                    tooltip=tooltip,
                    trigger=trigger,
                )
            ]
    elif type_annotation == bool:
        val = q.client[pre + k] if q.client[pre + k] is not None else v

        t = [
            ui.toggle(
                name=pre + k,
                label=make_label(k),
                value=val,
                tooltip=tooltip,
                trigger=trigger,
            )
        ]
    elif type_annotation in (str, Tuple[str, ...]):

        if poss_values is None:
            val = q.client[pre + k] if q.client[pre + k] is not None else v

            title_label = make_label(k)

            t = [
                ui.textbox(
                    name=pre + k,
                    label=title_label,
                    value=val,
                    required=False,
                    password=password,
                    tooltip=tooltip,
                    trigger=trigger,
                    multiline=False,
                )
            ]
        else:
            if isinstance(poss_values, possible_values.String):
                options = poss_values.values
                allow_custom = poss_values.allow_custom
                placeholder = poss_values.placeholder
            else:
                options = poss_values
                allow_custom = False
                placeholder = None

            is_tuple = type_annotation == Tuple[str, ...]

            if is_tuple and allow_custom:
                raise TypeError(
                    "Multi-select (`Tuple[str, ...]` type annotation) and"
                    " `allow_custom=True` is not supported at the same time."
                )

            v = q.client[pre + k] if q.client[pre + k] is not None else v
            if isinstance(v, str):
                v = [v]

            # `v` might be a tuple of strings here but Wave only accepts lists
            v = list(v)

            if allow_custom:
                if not all(isinstance(option, str) for option in options):
                    raise ValueError(
                        "Combobox cannot handle (value, name) pairs for options."
                    )

                t = [
                    ui.combobox(
                        name=pre + k,
                        label=make_label(k),
                        value=v[0],
                        choices=list(options),
                        tooltip=tooltip,
                    )
                ]
            else:
                choices = [
                    ui.choice(option, option)
                    if isinstance(option, str)
                    else ui.choice(option[0], option[1])
                    for option in options
                ]

                t = [
                    ui.dropdown(
                        name=pre + k,
                        label=make_label(k),
                        value=None if is_tuple else v[0],
                        values=v if is_tuple else None,
                        required=False,
                        choices=choices,
                        tooltip=tooltip,
                        placeholder=placeholder,
                        trigger=trigger,
                    )
                ]

    return t


def get_dataset_elements(cfg: Any, q: Q) -> List:
    """For a given configuration setting return the according dataset ui components.

    Args:
        cfg: configuration settings
        q: Q

    Returns:
        List of ui elements
    """

    cfg_dict = cfg.__dict__
    type_annotations = cfg.get_annotations()

    cfg_dict = {key: cfg_dict[key] for key in cfg._get_order()}

    items = []
    for k, v in cfg_dict.items():
        # Show some fields only during dataset import
        if k.startswith("_") or cfg._get_visibility(k) == -1:
            continue

        if not (
            check_dependencies(
                cfg=cfg, pre="dataset/import", k=k, q=q, dataset_import=True
            )
        ):
            continue
        tooltip = cfg._get_tooltips(k)

        trigger = False
        if k in default_cfg.dataset_trigger_keys or k == "data_format":
            trigger = True

        if type_annotations[k] in KNOWN_TYPE_ANNOTATIONS:
            if k in default_cfg.dataset_keys:
                dataset = cfg_dict.copy()
                dataset["path"] = q.client["dataset/import/path"]

                for kk, vv in q.client["dataset/import/cfg"].__dict__.items():
                    dataset[kk] = vv

                for trigger_key in default_cfg.dataset_trigger_keys:
                    if q.client[f"dataset/import/cfg/{trigger_key}"] is not None:
                        dataset[trigger_key] = q.client[
                            f"dataset/import/cfg/{trigger_key}"
                        ]
                if (
                    q.client["dataset/import/cfg/data_format"] is not None
                    and k == "data_format"
                ):
                    v = q.client["dataset/import/cfg/data_format"]

                dataset["dataframe"] = q.client["dataset/import/cfg/dataframe"]

                type_annotation = type_annotations[k]
                poss_values, v = cfg._get_possible_values(
                    field=k,
                    value=v,
                    type_annotation=type_annotation,
                    mode="train",
                    dataset_fn=lambda k, v: (
                        dataset,
                        dataset[k] if k in dataset else v,
                    ),
                )

                if k == "train_dataframe" and v != "None":
                    q.client["dataset/import/cfg/dataframe"] = read_dataframe(v)

                q.client[f"dataset/import/cfg/{k}"] = v

                t = get_ui_element(
                    k,
                    v,
                    poss_values,
                    type_annotation,
                    tooltip=tooltip,
                    password=False,
                    trigger=trigger,
                    q=q,
                    pre="dataset/import/cfg/",
                )
            else:
                t = []
        elif dataclasses.is_dataclass(v):
            elements_group = get_dataset_elements(cfg=v, q=q)
            t = elements_group
        else:
            raise _get_type_annotation_error(v, type_annotations[k])

        items += t

    return items


def check_dependencies(cfg: Any, pre: str, k: str, q: Q, dataset_import: bool = False):
    """Checks all dependencies for a given key

    Args:
        cfg: configuration settings
        pre: prefix for client keys
        k: key to be checked
        q: Q
        dataset_import: flag whether dependencies are checked in dataset import

    Returns:
        True if dependencies are met
    """

    dependencies = cfg._get_nesting_dependencies(k)

    if dependencies is None:
        dependencies = []
    # Do not respect some nesting during the dataset import
    if dataset_import:
        dependencies = [x for x in dependencies if x.key not in ["validation_strategy"]]
    # Do not respect some nesting during the create experiment
    else:
        dependencies = [x for x in dependencies if x.key not in ["data_format"]]

    if len(dependencies) > 0:
        all_deps = 0
        for d in dependencies:
            if isinstance(q.client[f"{pre}/cfg/{d.key}"], (list, tuple)):
                dependency_values = q.client[f"{pre}/cfg/{d.key}"]
            else:
                dependency_values = [q.client[f"{pre}/cfg/{d.key}"]]

            all_deps += d.check(dependency_values)
        return all_deps > 0

    return True


def is_visible(k: str, cfg: Any, q: Q) -> bool:
    """Returns a flag whether a given key should be visible on UI.

    Args:
        k: name of the hyperparameter
        cfg: configuration settings,
        q: Q
    Returns:
        List of ui elements
    """

    visibility = 1

    if visibility < cfg._get_visibility(k):
        return False

    return True


def get_ui_elements(
    cfg: Any,
    q: Q,
    limit: Optional[List[str]] = None,
    pre: str = "experiment/start",
) -> List:
    """For a given configuration setting return the according ui components.

    Args:
        cfg: configuration settings
        q: Q
        limit: optional list of keys to limit
        pre: prefix for client keys
        parent_cfg: parent config class.

    Returns:
        List of ui elements
    """
    items = []

    cfg_dict = cfg.__dict__
    type_annotations = cfg.get_annotations()

    cfg_dict = {key: cfg_dict[key] for key in cfg._get_order()}

    for k, v in cfg_dict.items():
        if "api" in k:
            password = True
        else:
            password = False

        if k.startswith("_") or cfg._get_visibility(k) < 0:

            if q.client[f"{pre}/cfg_mode/from_cfg"]:
                q.client[f"{pre}/cfg/{k}"] = v
            continue
        else:
            type_annotation = type_annotations[k]
            poss_values, v = cfg._get_possible_values(
                field=k,
                value=v,
                type_annotation=type_annotation,
                mode=q.client[f"{pre}/cfg_mode/mode"],
                dataset_fn=partial(get_dataset, q=q, limit=limit, pre=pre),
            )

            if k in default_cfg.dataset_keys:
                # reading dataframe
                if k == "train_dataframe" and (v != ""):
                    q.client[f"{pre}/cfg/dataframe"] = read_dataframe(v, meta_only=True)
                q.client[f"{pre}/cfg/{k}"] = v
            elif k in default_cfg.dataset_extra_keys:
                _, v = get_dataset(k, v, q=q, limit=limit, pre=pre)
                q.client[f"{pre}/cfg/{k}"] = v
            elif q.client[f"{pre}/cfg_mode/from_cfg"]:
                q.client[f"{pre}/cfg/{k}"] = v
        # Overwrite current default values with user_settings
        if q.client[f"{pre}/cfg_mode/from_default"] and f"default_{k}" in q.client:
            q.client[f"{pre}/cfg/{k}"] = q.client[f"default_{k}"]

        if not (check_dependencies(cfg=cfg, pre=pre, k=k, q=q)):
            continue

        if not is_visible(k=k, cfg=cfg, q=q):
            if type_annotation not in KNOWN_TYPE_ANNOTATIONS:
                _ = get_ui_elements(cfg=v, q=q, limit=limit, pre=pre)
            elif q.client[f"{pre}/cfg_mode/from_cfg"]:
                q.client[f"{pre}/cfg/{k}"] = v

            continue

        tooltip = cfg._get_tooltips(k)

        trigger = False
        q.client[f"{pre}/trigger_ks"] = ["train_dataframe"]
        q.client[f"{pre}/trigger_ks"] += cfg._get_nesting_triggers()
        if k in q.client[f"{pre}/trigger_ks"]:
            trigger = True

        if type_annotation in KNOWN_TYPE_ANNOTATIONS:
            if limit is not None and k not in limit:
                continue

            t = get_ui_element(
                k=k,
                v=v,
                poss_values=poss_values,
                type_annotation=type_annotation,
                tooltip=tooltip,
                password=password,
                trigger=trigger,
                q=q,
                pre=f"{pre}/cfg/",
            )
        elif dataclasses.is_dataclass(v):

            if limit is not None and k in limit:
                elements_group = get_ui_elements(cfg=v, q=q, limit=None, pre=pre)
            else:
                elements_group = get_ui_elements(cfg=v, q=q, limit=limit, pre=pre)

            if k == "dataset" and pre != "experiment/start":
                # get all the datasets available
                df_datasets = q.client.app_db.get_datasets_df()
                if not q.client[f"{pre}/dataset"]:
                    if len(df_datasets) >= 1:
                        q.client[f"{pre}/dataset"] = str(df_datasets["id"].iloc[-1])
                    else:
                        q.client[f"{pre}/dataset"] = "1"

                elements_group = [
                    ui.dropdown(
                        name=f"{pre}/dataset",
                        label="Dataset",
                        required=True,
                        value=q.client[f"{pre}/dataset"],
                        choices=[
                            ui.choice(str(row["id"]), str(row["name"]))
                            for _, row in df_datasets.iterrows()
                        ],
                        trigger=True,
                        tooltip=tooltip,
                    )
                ] + elements_group

            if len(elements_group) > 0:
                t = [
                    ui.separator(
                        name=k + "_expander", label=make_label(k, appendix=" settings")
                    )
                ]
            else:
                t = []

            t += elements_group
        else:
            raise _get_type_annotation_error(v, type_annotations[k])

        items += t

    q.client[f"{pre}/prev_dataset"] = q.client[f"{pre}/dataset"]

    return items


def parse_ui_elements(
    cfg: Any, q: Q, limit: Union[List, str] = "", pre: str = ""
) -> Any:
    """Sets configuration settings with arguments from app

    Args:
        cfg: configuration
        q: Q
        limit: optional list of keys to limit
        pre: prefix for keys

    Returns:
        Configuration with settings overwritten from arguments
    """

    cfg_dict = cfg.__dict__
    type_annotations = cfg.get_annotations()
    for k, v in cfg_dict.items():

        if k.startswith("_") or cfg._get_visibility(k) == -1:
            continue

        if (
            len(limit) > 0
            and k not in limit
            and type_annotations[k] in KNOWN_TYPE_ANNOTATIONS
        ):
            continue

        elif type_annotations[k] in KNOWN_TYPE_ANNOTATIONS:
            value = q.client[f"{pre}{k}"]

            if type_annotations[k] == Tuple[str, ...]:
                if isinstance(value, str):
                    value = [value]
                value = tuple(value)
            if type_annotations[k] == str and type(value) == list:
                # fix for combobox outputting custom values as list in wave 0.22
                value = value[0]
            setattr(cfg, k, value)
        elif dataclasses.is_dataclass(v):
            setattr(cfg, k, parse_ui_elements(cfg=v, q=q, limit=limit, pre=pre))
        else:
            raise _get_type_annotation_error(v, type_annotations[k])

    return cfg


def get_experiment_status(path: str) -> Tuple[str, str]:
    """Get status information from experiment.

    Args:
        path: path to experiment folder
    Returns:
        Tuple of experiment status and experiment info
    """

    try:
        flag_json_path = f"{path}/flags.json"
        if not os.path.exists(flag_json_path):
            logger.debug(f"File {flag_json_path} does not exist yet.")
            return "none", "none"
        with open(flag_json_path) as file:
            flags = json.load(file)
            status = flags.get("status", "none")
            info = flags.get("info", "none")

        # Collect failed statuses from all GPUs
        single_gpu_failures = []
        for flag_json_path in glob.glob(f"{path}/flags?*.json"):
            if os.path.exists(flag_json_path):
                with open(flag_json_path) as file:
                    flags = json.load(file)
                    status = flags.get("status", "none")
                    info = flags.get("info", "none")

                    if status == "failed":
                        single_gpu_failures.append(info)
        # Get the most detailed failure info
        if len(single_gpu_failures) > 0:
            detailed_gpu_failures = [x for x in single_gpu_failures if x != "See logs"]
            if len(detailed_gpu_failures) > 0:
                return "failed", detailed_gpu_failures[0]
            else:
                return "failed", single_gpu_failures[0]
        return status, info

    except Exception:
        logger.debug("Could not get experiment status:", exc_info=True)
        return "none", "none"


def get_experiments_status(df: DataFrame) -> Tuple[List[str], List[str]]:
    """For each experiment in given dataframe, return the status of the process

    Args:
        df: experiment dataframe

    Returns:
        A list with each status and a list with all infos
    """

    status_all = []
    info_all = []
    for idx, row in df.iterrows():
        status, info = get_experiment_status(row.path)

        if info == "none":
            info = ""
        info_all.append(info)

        pid = row.process_id

        zombie = False
        try:
            p = psutil.Process(pid)
            zombie = p.status() == "zombie"
        except psutil.NoSuchProcess:
            pass
        if not psutil.pid_exists(pid) or zombie:
            running = False
        else:
            running = True

        if running:
            if status == "none":
                status_all.append("queued")
            elif status == "running":
                status_all.append("running")
            elif status == "queued":
                status_all.append("queued")
            elif status == "finished":
                status_all.append("finished")
            elif status == "stopped":
                status_all.append("stopped")
            elif status == "failed":
                status_all.append("failed")
            else:
                status_all.append("finished")
        else:
            if status == "none":
                status_all.append("failed")
            elif status == "queued":
                status_all.append("failed")
            elif status == "running":
                status_all.append("failed")
            elif status == "finished":
                status_all.append("finished")
            elif status == "stopped":
                status_all.append("stopped")
            elif status == "failed":
                status_all.append("failed")
            else:
                status_all.append("failed")

    return status_all, info_all


def get_experiments_info(df: DataFrame, q: Q) -> DefaultDict:
    """For each experiment in given dataframe, return certain configuration settings

    Args:
        df: experiment dataframe
        q: Q

    Returns:
        A dictionary of lists of additional information
    """

    info = defaultdict(list)
    for _, row in df.iterrows():

        try:
            cfg = load_config_yaml(f"{row.path}/cfg.yaml").__dict__
        except Exception:
            cfg = None

        metric = ""
        loss = ""

        if cfg is not None:
            try:
                metric = cfg["prediction"].metric
                loss = cfg["training"].loss_function
            except KeyError:
                metric = ""
                loss = ""

        with SqliteDict(f"{row.path}/charts.db") as logs:
            if "internal" in logs.keys():
                if "current_step" in logs["internal"].keys():
                    curr_step = int(logs["internal"]["current_step"]["values"][-1])
                else:
                    curr_step = 0

                if "total_training_steps" in logs["internal"].keys():
                    total_training_steps = int(
                        logs["internal"]["total_training_steps"]["values"][-1]
                    )
                else:
                    total_training_steps = 0

                if "current_val_step" in logs["internal"].keys():
                    curr_val_step = int(
                        logs["internal"]["current_val_step"]["values"][-1]
                    )
                else:
                    curr_val_step = 0

                if "total_validation_steps" in logs["internal"].keys():
                    total_validation_steps = int(
                        logs["internal"]["total_validation_steps"]["values"][-1]
                    )
                else:
                    total_validation_steps = 0

                curr_total_step = curr_step + curr_val_step

                total_steps = max(total_training_steps + total_validation_steps, 1)

                if (
                    "global_start_time" in logs["internal"].keys()
                    and curr_total_step > 0
                ):
                    elapsed = (
                        time.time()
                        - logs["internal"]["global_start_time"]["values"][-1]
                    )
                    remaining_steps = total_steps - curr_total_step
                    eta = elapsed * (remaining_steps / curr_total_step)
                    if eta == 0:
                        eta = ""
                    else:
                        if eta > 86400:
                            eta = time.strftime(
                                "%-jd %H:%M:%S", time.gmtime(float(eta))
                            )
                        else:
                            eta = time.strftime("%H:%M:%S", time.gmtime(float(eta)))
                else:
                    eta = "N/A"
            else:
                eta = "N/A"
                total_steps = 1
                curr_total_step = 0

            if (
                "validation" in logs
                and metric in logs["validation"]
                and logs["validation"][metric]["values"][-1] is not None
            ):
                score_val = np.round(logs["validation"][metric]["values"][-1], 4)
            else:
                score_val = ""

        try:
            dataset = q.client.app_db.get_dataset(row.dataset).name
        except Exception:
            dataset = ""

        config_file = make_config_label(row.config_file)

        info["config_file"].append(config_file)
        info["dataset"].append(dataset)
        info["loss"].append(loss)
        info["metric"].append(metric)
        info["eta"].append(eta)
        info["val metric"].append(score_val)
        info["progress"].append(f"{np.round(curr_total_step / total_steps, 2)}")

        del cfg

    return info


def make_config_label(config_file: str) -> str:
    """Makes a label from a config file name

    Args:
        config_file: config file name

    Returns:
        Label
    """

    config_file = config_file.replace(".yaml", "")
    if "_config_" in config_file:
        config_file_split = config_file.split("_config_")
        config_file = (
            f"{make_label(config_file_split[0])} "
            f"({make_label(config_file_split[1][1:])})"
        )
    else:
        config_file = make_label(config_file.replace("_config", ""))

    return config_file


def get_datasets_info(df: DataFrame, q: Q) -> DefaultDict:
    """For each dataset in given dataframe, return certain configuration settings

    Args:
        df: dataset dataframe
        q: Q

    Returns:
        A dictionary of lists of additional information
    """

    info = defaultdict(list)
    for idx, row in df.iterrows():

        config_file = q.client.app_db.get_dataset(row.id).config_file
        path = row.path + "/"

        try:
            cfg = load_config_yaml(config_file)
        except Exception:
            cfg = None

        if cfg is not None:
            cfg_dataset = cfg.dataset.__dict__

            config_file = make_config_label(row.config_file.replace(path, ""))

            info["problem type"].append(config_file)
            info["train dataframe"].append(
                cfg_dataset["train_dataframe"].replace(path, "")
            )
            info["validation dataframe"].append(
                cfg_dataset["validation_dataframe"].replace(path, "")
            )

            info["labels"].append(cfg.dataset.answer_column)

            del cfg, cfg_dataset
        else:
            df = df.drop(idx)

    return df, info


def get_experiments(
    q: Q,
    status: Union[Optional[str], Optional[List[str]]] = None,
    mode: Optional[str] = None,
) -> pd.DataFrame:
    """Return all experiments given certain restrictions

    Args:
        q: Q
        status: option to filter for certain experiment status
        mode: option to filter for certain experiment mode
    Returns:
        experiment df
    """

    df = q.client.app_db.get_experiments_df()

    info = get_experiments_info(df, q)
    for k, v in info.items():
        df[k] = v

    df["status"], df["info"] = get_experiments_status(df)

    if status is not None:
        if type(status) is str:
            status = [status]
        df = df[df["status"].isin(status)]

    if mode is not None:
        df = df[df["mode"] == mode]

    if len(df) > 0:
        # make sure progress is 100% for finished experiments
        df.loc[df.status == "finished", "progress"] = "1.0"

        df["info"] = np.where(
            (df["status"] == "running") & (df["eta"] != ""),
            df["eta"].apply(lambda x: f"ETA: {x}"),
            df["info"],
        )

    return df


def get_datasets(
    q: Q,
    show_experiment_datasets: bool = True,
) -> pd.DataFrame:
    """Return all datasets given certain restrictions

    Args:
        q: Q
        show_experiment_datasets: whether to also show datasets linked to experiments

    Returns:
        dataset df
    """

    df = q.client.app_db.get_datasets_df()

    df, info = get_datasets_info(df, q)
    for k, v in info.items():
        df[k] = v

    for type in ["train", "validation"]:
        col_name = f"{type}_rows"
        if col_name not in df:
            continue
        rows = df[col_name].astype(float).map("{:.0f}".format)
        del df[col_name]
        rows[rows == "nan"] = "None"

        if f"{type} dataframe" in df.columns:
            idx = df.columns.get_loc(f"{type} dataframe") + 1
            df.insert(idx, f"{type} rows", rows)

    if not show_experiment_datasets:
        experiment_datasets = get_experiments(q).dataset.unique()
        df = df.loc[~df["name"].isin(experiment_datasets)]

    return df


def start_experiment(cfg: Any, q: Q, pre: str, gpu_list: Optional[List] = None) -> None:
    """Starts an experiment

    Args:
        cfg: configuration settings
        q: Q
        pre: prefix for client keys
        gpu_list: list of GPUs available
    """
    cfg = copy_config(cfg)
    if gpu_list is None:
        gpu_list = cfg.environment.gpus

    mode = "train"

    cfg.output_directory = f"{get_output_dir(q)}/{cfg.experiment_name}/"
    os.makedirs(cfg.output_directory)

    # Get queue of the processes to wait for
    running_experiments = get_experiments(q=q)
    running_experiments = running_experiments[
        running_experiments.status.isin(["queued", "running"])
    ]
    all_process_queue = []
    for _, row in running_experiments.iterrows():
        for gpu_id in row["gpu_list"].split(","):
            if gpu_id in gpu_list:
                all_process_queue.append(row["process_id"])

    process_queue = list(set(all_process_queue))

    save_config_yaml(f"{cfg.output_directory}/cfg.yaml", cfg)

    # Start the training process
    p = start_process(cfg=cfg, gpu_list=gpu_list, process_queue=process_queue)

    logger.info(f"Process: {p.pid}, Queue: {process_queue}, GPUs: {gpu_list}")

    experiment = Experiment(
        name=cfg.experiment_name,
        mode=mode,
        dataset=q.client[f"{pre}/dataset"],
        config_file=q.client[f"{pre}/cfg_file"],
        path=cfg.output_directory,
        seed=cfg.environment.seed,
        process_id=p.pid,
        gpu_list=",".join(gpu_list),
    )

    q.client.app_db.add_experiment(experiment)


def get_frame_stats(frame):
    non_numeric_cols = frame.select_dtypes(object).columns
    is_str_cols = [
        x
        for x in non_numeric_cols
        if frame[x].dropna().size and (frame[x].dropna().apply(type) == str).all()
    ]
    cols_to_drop = [x for x in non_numeric_cols if x not in is_str_cols]

    if len(cols_to_drop):  # drop array/list/non-str object columns
        frame = frame.drop(columns=cols_to_drop)
        non_numeric_cols = frame.select_dtypes(object).columns

    if len(frame.columns) == 0:
        return None

    numeric_cols = [col for col in frame if col not in non_numeric_cols]

    if len(non_numeric_cols) == 0 or len(numeric_cols) == 0:
        stats = frame.describe()
        if len(numeric_cols):
            stats = stats.round(decimals=3)
            stats.loc["unique"] = frame.nunique()  # unique is part of describe for str

    else:
        stats1 = frame[non_numeric_cols].describe()
        stats2 = frame[numeric_cols].describe().round(decimals=3)

        stats2.loc["unique"] = frame[numeric_cols].nunique()
        stats = (
            stats1.reset_index()
            .merge(stats2.reset_index(), how="outer", on="index")
            .fillna("")
        ).set_index("index")

    stats = stats.T.reset_index().rename(columns={"index": "column"})

    for col in ["count", "unique"]:
        if col in stats:
            stats[col] = stats[col].astype(int)

    return stats


def dir_file_table(current_path: str) -> pd.DataFrame:
    results = [".."]
    try:
        if os.path.isdir(current_path):
            files = os.listdir(current_path)
            files = sorted([f for f in files if not f.startswith(".")], key=str.lower)
            results.extend(files)
    except Exception:
        logger.error(f"Error while listing folder '{current_path}':", exc_info=True)

    return pd.DataFrame({current_path: results})


def get_download_link(q, artifact_path):
    url = default_cfg.url
    if not url.endswith("/"):
        url = url + "/"

    new_path = os.path.relpath(artifact_path, get_output_dir(q))
    new_path = os.path.join(get_download_dir(q), new_path)
    url_path = os.path.relpath(new_path, new_path.split("/")[0])

    if not os.path.exists(new_path):
        os.makedirs(os.path.dirname(new_path), exist_ok=True)
        os.symlink(os.path.abspath(artifact_path), os.path.abspath(new_path))

    return url + url_path


def check_valid_upload_content(upload_path: str) -> Tuple[bool, str]:
    if upload_path.endswith("zip"):
        valid = zipfile.is_zipfile(upload_path)
        error = "" if valid else "File is not a zip file"
    else:
        valid = is_valid_data_frame(upload_path)
        error = "" if valid else "File does not have valid format"

    if not valid:
        os.remove(upload_path)

    return valid, error


def load_user_settings(q: Q, force_defaults: bool = False):
    # get settings from settings pickle if it exists or set default values
    if os.path.isfile(get_settings_path(q)) and not force_defaults:
        logger.info("Reading settings")
        with open(get_settings_path(q), "rb") as f:
            user_settings = pickle.load(f)
            for key in user_settings:
                q.client[key] = user_settings[key]
    else:
        logger.info("Using default settings")
        for key in default_cfg.user_settings:
            q.client[key] = default_cfg.user_settings[key]


def save_user_settings(q: Q):
    # Hacky way to get a dict of q.client key/value pairs
    user_settings = {}
    for key in default_cfg.user_settings:
        user_settings.update({key: q.client[key]})

    # force dataset connector updated when the user decides to click on save
    q.client["dataset/import/s3_bucket"] = q.client["default_aws_bucket_name"]
    q.client["dataset/import/s3_access_key"] = q.client["default_aws_access_key"]
    q.client["dataset/import/s3_secret_key"] = q.client["default_aws_secret_key"]

    q.client["dataset/import/kaggle_access_key"] = q.client["default_kaggle_username"]
    q.client["dataset/import/kaggle_secret_key"] = q.client["default_kaggle_secret_key"]

    with open(get_settings_path(q), "wb") as f:
        # slightly obfuscate to binary pickle file
        pickle.dump(user_settings, f)


def flatten_dict(d: collections.abc.MutableMapping) -> dict:
    """
    Adapted from https://stackoverflow.com/a/6027615
    Does not work with nesting and mutiple keys with the same name!

    Args:
        d: dict style object
    Return:
        A flattened dict
    """

    items: List[Tuple[Any, Any]] = []
    for k, v in d.items():
        if isinstance(v, collections.abc.MutableMapping):
            items.extend(flatten_dict(v).items())
        else:
            items.append((k, v))
    return dict(items)


def get_unique_name(expected_name, existing_names, is_invalid_function=None):
    """
    Return a new name that does not exist in list of existing names

    Args:
        expected_name: preferred name
        existing_names: list of existing names
        is_invalid_function: optional callable, to determine if the new name is
            invalid
    Return:
        new name
    """

    new_name = expected_name
    cnt = 1

    while new_name in existing_names or (
        is_invalid_function is not None and is_invalid_function(new_name)
    ):
        new_name = f"{expected_name}.{cnt}"
        cnt += 1

    return new_name


def get_unique_dataset_name(q, dataset_name, include_all_folders=True):
    """
    Return a dataset name that does not exist yet

    Args:
        q: Q
        dataset_name: preferred dataset name
        include_all_folders: whether to also consider all (temp) dataset folders
    Return:
        new dataset_name
    """
    datasets_df = q.client.app_db.get_datasets_df()

    existing_names = datasets_df["name"].values.tolist()
    if include_all_folders:
        existing_names.extend(os.listdir(get_data_dir(q)))

    return get_unique_name(dataset_name, existing_names)


def get_valid_temp_data_folder(q: Q, folder_path: str) -> str:
    """
    Return new temporary data folder path not associated with any existing dataset

    Args:
        q: Q
        folder_path: original folder_path
    Return:
        new folder path not associated with any existing dataset
    """
    dirname = os.path.dirname(folder_path)
    basename = os.path.basename(folder_path)
    unique_name = get_unique_dataset_name(q, basename, include_all_folders=False)
    return os.path.join(dirname, unique_name)


def remove_temp_files(q: Q):
    """
    Remove any temp folders leftover from dataset import
    """

    datasets_df = q.client.app_db.get_datasets_df()
    all_files = glob.glob(os.path.join(get_data_dir(q), "*"))
    for file in all_files:
        if file not in datasets_df["path"].values:
            if os.path.isdir(file):
                shutil.rmtree(file)
            else:
                os.remove(file)


def get_gpu_usage():
    usage = 0.0
    all_gpus = GPUtil.getGPUs()
    for gpu in all_gpus:
        usage += gpu.load

    usage /= len(all_gpus)
    return usage * 100


def get_single_gpu_usage(sig_figs=1, highlight=None):
    all_gpus = GPUtil.getGPUs()
    items = []
    for i, gpu in enumerate(all_gpus):
        gpu_load = f"{round(gpu.load * 100, sig_figs)}%"
        memory_used = get_size_str(
            gpu.memoryUsed, sig_figs=1, input_unit="MB", output_unit="GB"
        )
        memory_total = get_size_str(
            gpu.memoryTotal, sig_figs=1, input_unit="MB", output_unit="GB"
        )

        if highlight is not None:
            gpu_load = f"**<span style='color:{highlight}'>{gpu_load}</span>**"
            memory_used = f"**<span style='color:{highlight}'>{memory_used}</span>**"
            memory_total = f"**<span style='color:{highlight}'>{memory_total}</span>**"

        items.append(
            ui.text(
                f"GPU #{i + 1} - current utilization: {gpu_load} - "
                f"VRAM usage: {memory_used} / {memory_total} - {gpu.name}"
            )
        )
    return items


<<<<<<< HEAD
def copy_config(cfg: Any) -> Any:
    """Makes a copy of the config

    Args:
        cfg: config object
    Returns:
        copy of the config
    """
    # make unique yaml file using uuid
    tmp_file = os.path.join("output/", str(uuid.uuid4()) + ".yaml")
    save_config_yaml(tmp_file, cfg)
    cfg = load_config_yaml(tmp_file)
    os.remove(tmp_file)
    return cfg


def make_label(title: str, appendix: str = "") -> str:
    """Cleans a label

    Args:
        title: title to clean
        appendix: optional appendix

    Returns:
        Cleaned label

    """
    label = " ".join(w.capitalize() for w in title.split("_")) + appendix
    label = label.replace("Llm", "LLM")
    return label


def get_cfg_list_items(cfg) -> List:
    items = parse_cfg_dataclass(cfg)
    x = []
    for item in items:
        for k, v in item.items():
            x.append(ui.stat_list_item(label=make_label(k), value=str(v)))
    return x


def prepare_default_dataset():
=======
def prepare_default_dataset(path):
>>>>>>> a53804f1
    ds = load_dataset("OpenAssistant/oasst1")
    train = ds["train"].to_pandas()
    val = ds["validation"].to_pandas()

    df = pd.concat([train, val], axis=0).reset_index(drop=True)

    df_assistant = df[(df.role == "assistant")].copy()
    df_prompter = df[(df.role == "prompter")].copy()
    df_prompter = df_prompter.set_index("message_id")
    df_assistant["output"] = df_assistant["text"].values

    inputs = []
    parent_ids = []
    for _, row in df_assistant.iterrows():
        input = df_prompter.loc[row.parent_id]
        inputs.append(input.text)
        parent_ids.append(input.parent_id)

    df_assistant["instruction"] = inputs
    df_assistant["parent_id"] = parent_ids

    df_assistant = df_assistant[
        ["instruction", "output", "message_id", "parent_id", "lang", "rank"]
    ].rename(columns={"message_id": "id"})

    df_assistant[(df_assistant["rank"] == 0.0) & (df_assistant["lang"] == "en")][
        ["instruction", "output", "id", "parent_id"]
    ].to_parquet(os.path.join(path, "train_full.pq"), index=False)

    df_assistant[df_assistant["lang"] == "en"][
        ["instruction", "output", "id", "parent_id"]
    ].to_parquet(os.path.join(path, "train_full_allrank.pq"), index=False)

    df_assistant[df_assistant["rank"] == 0.0][
        ["instruction", "output", "id", "parent_id"]
    ].to_parquet(os.path.join(path, "train_full_multilang.pq"), index=False)

    df_assistant[["instruction", "output", "id", "parent_id"]].to_parquet(
        os.path.join(path, "train_full_multilang_allrank.pq"), index=False
    )

    return df_assistant[(df_assistant["rank"] == 0.0) & (df_assistant["lang"] == "en")]<|MERGE_RESOLUTION|>--- conflicted
+++ resolved
@@ -1841,7 +1841,7 @@
     return items
 
 
-<<<<<<< HEAD
+def prepare_default_dataset(path):
 def copy_config(cfg: Any) -> Any:
     """Makes a copy of the config
 
@@ -1884,9 +1884,6 @@
 
 
 def prepare_default_dataset():
-=======
-def prepare_default_dataset(path):
->>>>>>> a53804f1
     ds = load_dataset("OpenAssistant/oasst1")
     train = ds["train"].to_pandas()
     val = ds["validation"].to_pandas()
