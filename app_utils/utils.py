import asyncio
import collections
import dataclasses
import glob
import json
import logging
import math
import os
import pickle
import shutil
import socket
import subprocess
import time
import uuid
import zipfile
from collections import defaultdict
from contextlib import closing
from functools import partial
from typing import Any, DefaultDict, Dict, List, Optional, Tuple, Type, Union

import GPUtil
import numpy as np
import pandas as pd
import psutil
from boto3.session import Session
from botocore.handlers import disable_signing
from datasets import load_dataset
from h2o_wave import Q, ui
from pandas.core.frame import DataFrame
from sqlitedict import SqliteDict

from app_utils.db import Experiment
from llm_studio.python_configs.text_causal_language_modeling_config import (
    ConfigProblemBase,
)
from llm_studio.src import possible_values
from llm_studio.src.utils.config_utils import (
    _get_type_annotation_error,
    load_config_yaml,
    parse_cfg_dataclass,
    save_config_yaml,
)
from llm_studio.src.utils.data_utils import is_valid_data_frame, read_dataframe
from llm_studio.src.utils.export_utils import get_size_str
from llm_studio.src.utils.type_annotations import KNOWN_TYPE_ANNOTATIONS
from .config import default_cfg

logger = logging.getLogger(__name__)


def get_user_id(q):
    return q.auth.subject


def get_user_name(q):
    return q.auth.username


def get_data_dir(q):
    if default_cfg.separate_user_space:
        return f"data/{get_user_id(q)}"
    return "data/user"


def get_output_dir(q):
    if default_cfg.separate_user_space:
        return f"output/{get_user_id(q)}"
    return "output/user"


def get_download_dir(q):
    if default_cfg.separate_user_space:
        return f"output/download/{get_user_id(q)}"
    return "output/download"


def get_db_path(q):
    if default_cfg.separate_user_space:
        return f"{default_cfg.dbs_path}/{get_user_id(q)}.db"
    return f"{default_cfg.dbs_path}/user.db"


def get_settings_path(q):
    return f"{default_cfg.dbs_path}/{get_user_id(q)}.settings"


def find_free_port():
    with closing(socket.socket(socket.AF_INET, socket.SOCK_STREAM)) as s:
        s.bind(("", 0))
        s.setsockopt(socket.SOL_SOCKET, socket.SO_REUSEADDR, 1)
        return s.getsockname()[1]


def start_process(
    cfg: ConfigProblemBase, gpu_list: List, process_queue: List, secrets: Dict
) -> subprocess.Popen:
    """Starts train.py for a given configuration setting

    Args:
        cfg: config
        gpu_list: list of GPUs to use for the training
        process_queue: list of processes to wait for before starting the training
        secrets: dictionary of secrets to pass to the training process
    Returns:
        Process

    """

    num_gpus = len(gpu_list)
    config_name = os.path.join(cfg.output_directory, "cfg.yaml")
    env = {**os.environ, **secrets}

    if num_gpus == 0:
        p = subprocess.Popen(
            [
                "python",
                "train_wave.py",
                "-Y",
                config_name,
                "-Q",
                ",".join([str(x) for x in process_queue]),
            ],
            env=env,
        )
    # Do not delete for debug purposes
    # elif num_gpus == 1:
    #     p = subprocess.Popen(
    #         [
    #             "env",
    #             f"CUDA_VISIBLE_DEVICES={','.join(gpu_list)}",
    #             "python",
    #             "-u",
    #             "train_wave.py",
    #             "-P",
    #             config_name,
    #             "-Q",
    #             ",".join([str(x) for x in process_queue]),
    #         ]
    #     )
    else:
        free_port = find_free_port()
        p = subprocess.Popen(
            [
                "env",
                f"CUDA_VISIBLE_DEVICES={','.join(gpu_list)}",
                "torchrun",
                f"--nproc_per_node={str(num_gpus)}",
                f"--master_port={str(free_port)}",
                "train_wave.py",
                "-Y",
                config_name,
                "-Q",
                ",".join([str(x) for x in process_queue]),
            ],
            env=env,
        )
    logger.info(f"Percentage of RAM memory used: {psutil.virtual_memory().percent}")

    return p


def clean_macos_artifacts(path: str) -> None:
    """Cleans artifacts from MacOSX zip archives

    Args:
        path: path to the unzipped directory
    """

    shutil.rmtree(os.path.join(path, "__MACOSX/"), ignore_errors=True)

    for ds_store in glob.glob(os.path.join(path, "**/.DS_Store"), recursive=True):
        try:
            os.remove(ds_store)
        except OSError:
            pass


def s3_session(aws_access_key: str, aws_secret_key: str) -> Any:
    """Establishes s3 session

    Args:
        aws_access_key: s3 access key
        aws_secret_key: s3 secret key

    Returns:
        Session

    """

    session = Session(
        aws_access_key_id=aws_access_key, aws_secret_access_key=aws_secret_key
    )
    s3 = session.resource("s3")
    # if no key is present, disable signing
    if aws_access_key == "" and aws_secret_key == "":
        s3.meta.client.meta.events.register("choose-signer.s3.*", disable_signing)

    return s3


def filter_valid_files(files):
    valid_files = [
        file
        for file in files
        if any([file.endswith(ext) for ext in default_cfg.allowed_file_extensions])
    ]

    return valid_files


def s3_file_options(
    bucket: str, aws_access_key: str, aws_secret_key: str
) -> Optional[List[str]]:
    """ "Returns all zip files in the target s3 bucket

    Args:
        bucket: s3 bucket name
        aws_access_key: s3 access key
        aws_secret_key: s3 secret key

    Returns:
        List of zip files in bucket or None in case of access error

    """

    try:
        bucket = bucket.replace("s3://", "")
        if bucket[-1] == os.sep:
            bucket = bucket[:-1]

        bucket_split = bucket.split(os.sep)
        bucket = bucket_split[0]
        s3 = s3_session(aws_access_key, aws_secret_key)
        s3_bucket = s3.Bucket(bucket)

        folder = "/".join(bucket_split[1:])

        files = []
        for s3_file in s3_bucket.objects.filter(Prefix=f"{folder}/"):
            if s3_file.key == f"{folder}/":
                continue

            files.append(s3_file.key)

        files = filter_valid_files(files)
        return files

    except Exception as e:
        logger.warning(f"Can't load S3 datasets list: {e}")
        return None


def convert_file_size(size: float):
    """Converts file size to human readable format

    Args:
        size: size in bytes

    Returns:
        size in readable format
    """

    if size == 0:
        return "0B"
    size_name = ("B", "KB", "MB", "GB", "TB", "PB", "EB", "ZB", "YB")
    i = int(math.floor(math.log(size, 1024)))
    p = math.pow(1024, i)
    s = round(size / p, 2)
    return "%.2f %s" % (s, size_name[i])


class S3Progress:
    """Progress update for s3 downloads

    Source:
        https://stackoverflow.com/a/59843153/1281171

    """

    def __init__(self, q: Q, size: float) -> None:
        """Initialize

        Args:
            q: Q
            size: size of the file to download
        """

        self._q = q
        self._size = size
        self._seen_so_far = 0
        self._percentage = 0

    def progress(self, bytes_amount):
        """Update progress

        Args:
            bytes_amount: amount of bytes downloaded
        """

        self._seen_so_far += bytes_amount
        self._percentage = (self._seen_so_far / self._size) * 100

    async def update_ui(self):
        """Update progress in UI"""

        self._q.page["meta"].dialog = ui.dialog(
            title="S3 file download in progress",
            blocking=True,
            items=[
                ui.progress(
                    label="Please be patient...",
                    caption=(
                        f"{convert_file_size(self._seen_so_far)} of "
                        f"{convert_file_size(self._size)} "
                        f"({self._percentage:.2f}%)"
                    ),
                    value=self._percentage / 100,
                )
            ],
        )
        await self._q.page.save()

    async def poll(self):
        """Update wave ui"""

        while self._percentage / 100 < 1:
            await self.update_ui()
            await self._q.sleep(0.1)
        await self.update_ui()


def s3_download_coroutine(q, filename):
    download_folder = f"{get_data_dir(q)}/tmp"
    download_folder = get_valid_temp_data_folder(q, download_folder)

    if os.path.exists(download_folder):
        shutil.rmtree(download_folder)
    os.makedirs(download_folder, exist_ok=True)

    downloaded_zip = f"{download_folder}/{filename.split('/')[-1]}"

    q.page["dataset/import"] = ui.form_card(box="content", items=[])
    return downloaded_zip, download_folder


def extract_if_zip(file, actual_path):
    if file.endswith("zip"):
        with zipfile.ZipFile(file, "r") as zip_ref:
            zip_ref.extractall(actual_path)

        os.remove(file)
        clean_macos_artifacts(actual_path)


async def s3_download(
    q, bucket, filename, aws_access_key, aws_secret_key
) -> Tuple[str, str]:
    """Downloads a file from s3

    Args:
        q: Q
        bucket: s3 bucket name
        filename: filename to download
        aws_access_key: s3 access key
        aws_secret_key: s3 secret key

    Returns:
        Download location path
    """
    bucket = bucket.replace("s3://", "")
    if bucket[-1] == os.sep:
        bucket = bucket[:-1]

    bucket = bucket.split(os.sep)[0]

    s3 = s3_session(aws_access_key, aws_secret_key)

    file, s3_path = s3_download_coroutine(q, filename)

    progress = S3Progress(
        q, (s3.meta.client.head_object(Bucket=bucket, Key=filename))["ContentLength"]
    )

    poll_future = asyncio.create_task(progress.poll())

    def download_file():
        s3.Bucket(bucket).download_file(filename, file, Callback=progress.progress)

    await q.run(download_file)
    await poll_future

    extract_if_zip(file, s3_path)

    return s3_path, "".join(filename.split("/")[-1].split(".")[:-1])


async def local_download(q: Any, filename: str) -> Tuple[str, str]:
    """Downloads a file from local path

    Args:
        q: Q
        filename: filename to download

    Returns:
        Download location path
    """

    local_path = f"{get_data_dir(q)}/tmp"
    local_path = get_valid_temp_data_folder(q, local_path)

    if os.path.exists(local_path):
        shutil.rmtree(local_path)
    os.makedirs(local_path, exist_ok=True)

    shutil.copy2(filename, local_path)

    zip_file = f"{local_path}/{filename.split('/')[-1]}"
    extract_if_zip(zip_file, local_path)

    return local_path, "".join(filename.split("/")[-1].split(".")[:-1])


async def kaggle_download(
    q: Any, command: str, kaggle_access_key: str, kaggle_secret_key: str
) -> Tuple[str, str]:
    """ "Downloads a file from kaggle

    Args:
        q: Q
        command: kaggle api command
        kaggle_access_key: kaggle access key
        kaggle_secret_key: kaggle secret key

    Returns:
        Download location path
    """

    kaggle_path = f"{get_data_dir(q)}/tmp"
    kaggle_path = get_valid_temp_data_folder(q, kaggle_path)

    if os.path.exists(kaggle_path):
        shutil.rmtree(kaggle_path)
    os.makedirs(kaggle_path, exist_ok=True)

    command_run = []
    if kaggle_access_key != "":
        command_run += ["env", f"KAGGLE_USERNAME={kaggle_access_key}"]
    if kaggle_secret_key != "":
        command_run += ["env", f"KAGGLE_KEY={kaggle_secret_key}"]
    command_run += command.split(" ") + ["-p", kaggle_path]
    subprocess.run(command_run)

    try:
        zip_file = f"{kaggle_path}/{command.split(' ')[-1].split('/')[-1]}.zip"
        with zipfile.ZipFile(zip_file, "r") as zip_ref:
            zip_ref.extractall(kaggle_path)
        os.remove(zip_file)
    except Exception:
        pass

    clean_macos_artifacts(kaggle_path)

    for f in glob.glob(kaggle_path + "/*"):
        if ".zip" in f and zip_file not in f:
            with zipfile.ZipFile(f, "r") as zip_ref:
                zip_ref.extractall(kaggle_path)

            clean_macos_artifacts(kaggle_path)

    return kaggle_path, "".join(command.split(" ")[-1].split("/")[-1])


def clean_error(error: str):
    """Cleans some error messages

    Args:
        error: original error message

    Returns:
        Cleaned error message

    """

    if "UNIQUE constraint failed: datasets.name" in error:
        error = "Dataset name already exists, please choose a different one."
    elif "No such file or directory" in error:
        error = "Import failed."

    return error


def remove_model_type(problem_type: str) -> str:
    """Removes model type from problem type

    Args:
        problem_type: problem type

    Returns:
        Cleaned raw problem type

    """
    if "_config_" in problem_type:
        problem_type = problem_type.split("_config_")[0] + "_config"
    return problem_type


def add_model_type(problem_type: str, model_type: str) -> str:
    """Adds model type to problem type

    Args:
        problem_type: problem type
        model_type: model type

    Returns:
        problem type including model type

    """
    problem_type = remove_model_type(problem_type)
    if model_type != "":
        problem_type = f"{problem_type}_{model_type}"
    return problem_type


def get_problem_categories() -> List[Tuple[str, str]]:
    """Returns all available problem category choices

    Returns:
        List of tuples, each containing the raw problem category name
        and the problem category name as label.
    """

    problem_categories: List[Tuple[str, str]] = []
    for c in default_cfg.problem_categories:
        cc = (c, make_label(c))
        problem_categories.append(cc)
    return problem_categories


def get_problem_types(category: Optional[str] = None) -> List[Tuple[str, str]]:
    """Returns all problem type choices

    Args:
        category: optional category to filter for

    Returns:
        List of tuples, each containing the raw problem type name
        and the problem type name as label.
    """
    problem_types: List[Tuple[str, str]] = []
    for c in default_cfg.problem_types:
        if category is not None and not c.startswith(category):
            continue
        cc = (c, make_label("_".join(c.split("_")[1:]).replace("_config", "")))
        problem_types.append(cc)

    return problem_types


def get_model_types(problem_type: str) -> List[Tuple[str, str]]:
    """Returns all model types for a given problem type

    Args:
        problem_type: problem type name

    Returns:
        List of model types and their labels
    """

    model_types = []
    for c in sorted(os.listdir("llm_studio/python_configs")):
        if "_config_" not in c:
            continue
        if problem_type in c:
            c = c.replace(".py", "").split("_config_")[1]
            model_types.append((c, make_label(c[1:])))

    return model_types


def get_dataset(
    k: str,
    v: Any,
    q: Q,
    limit: Optional[List[str]] = None,
    pre: str = "experiment/start",
) -> Tuple[List[str], Any]:
    """
    Get the dataset and the preliminary default value for a setting.
    The default value may still be overridden by the `possible_values.DatasetValue`
    instances if it is not a valid choice.

    Args:
        k: key for the setting
        v: value for the setting
        q: Q
        limit: list of keys to limit
        pre: prefix for client key

    Returns:
        List of possible values, the preliminary default value.
    """

    if q.client[f"{pre}/dataset"] is None:
        dataset_id = 1
    else:
        dataset_id = int(q.client[f"{pre}/dataset"])

    dataset = q.client.app_db.get_dataset(dataset_id)

    if dataset is None:
        return None, ""

    dataset = dataset.__dict__

    dataset_cfg = load_config_yaml(dataset["config_file"]).dataset.__dict__

    for kk, vv in dataset_cfg.items():
        dataset[kk] = vv

    dataset["dataframe"] = q.client[f"{pre}/cfg/dataframe"]

    if q.client[f"{pre}/cfg_mode/from_dataset"] and (limit is None or k in limit):
        v = dataset[k] if k in dataset else v

    if limit is not None and k not in limit:
        return None, v

    # we need to not reset dataset settings when changing expert mode
    if q.client[f"{pre}/cfg_mode/from_dataset_args"]:
        v = q.client[f"{pre}/cfg/{k}"]

    return dataset, v


def get_ui_element(
    k: str,
    v: Any,
    poss_values: Any,
    type_annotation: Type,
    tooltip: str,
    password: bool,
    trigger: bool,
    q: Q,
    pre: str = "",
) -> Any:
    """Returns a single ui element for a given config entry

    Args:
        k: key
        v: value
        poss_values: possible values
        type_annotation: type annotation
        tooltip: tooltip
        password: flag for whether it is a password
        trigger: flag for triggering the element
        q: Q
        pre: optional prefix for ui key
        get_default: flag for whether to get the default values

    Returns:
        Ui element

    """
    assert type_annotation in KNOWN_TYPE_ANNOTATIONS

    # Overwrite current values with values from yaml
    if pre == "experiment/start/cfg/":
        if q.args["experiment/upload_yaml"] and "experiment/yaml_data" in q.client:
            if (k in q.client["experiment/yaml_data"].keys()) and (
                k != "experiment_name"
            ):
                q.client[pre + k] = q.client["experiment/yaml_data"][k]

    if type_annotation in (int, float):
        if not isinstance(poss_values, possible_values.Number):
            raise ValueError(
                "Type annotations `int` and `float` need a `possible_values.Number`!"
            )

        val = q.client[pre + k] if q.client[pre + k] is not None else v

        min_val = (
            type_annotation(poss_values.min) if poss_values.min is not None else None
        )
        max_val = (
            type_annotation(poss_values.max) if poss_values.max is not None else None
        )

        # Overwrite default maximum values with user_settings
        if f"set_max_{k}" in q.client:
            max_val = q.client[f"set_max_{k}"]

        if isinstance(poss_values.step, (float, int)):
            step_val = type_annotation(poss_values.step)
        elif poss_values.step == "decad" and val < 1:
            step_val = 10 ** -len(str(int(1 / val)))
        else:
            step_val = 1

        if min_val is None or max_val is None:
            t = [
                # TODO: spinbox `trigger` https://github.com/h2oai/wave/pull/598
                ui.spinbox(
                    name=pre + k,
                    label=make_label(k),
                    value=val,
                    # TODO: open issue in wave to make spinbox optionally unbounded
                    max=max_val if max_val is not None else 1e12,
                    min=min_val if min_val is not None else -1e12,
                    step=step_val,
                    tooltip=tooltip,
                )
            ]
        else:
            t = [
                ui.slider(
                    name=pre + k,
                    label=make_label(k),
                    value=val,
                    min=min_val,
                    max=max_val,
                    step=step_val,
                    tooltip=tooltip,
                    trigger=trigger,
                )
            ]
    elif type_annotation == bool:
        val = q.client[pre + k] if q.client[pre + k] is not None else v

        t = [
            ui.toggle(
                name=pre + k,
                label=make_label(k),
                value=val,
                tooltip=tooltip,
                trigger=trigger,
            )
        ]
    elif type_annotation in (str, Tuple[str, ...]):
        if poss_values is None:
            val = q.client[pre + k] if q.client[pre + k] is not None else v

            title_label = make_label(k)

            t = [
                ui.textbox(
                    name=pre + k,
                    label=title_label,
                    value=val,
                    required=False,
                    password=password,
                    tooltip=tooltip,
                    trigger=trigger,
                    multiline=False,
                )
            ]
        else:
            if isinstance(poss_values, possible_values.String):
                options = poss_values.values
                allow_custom = poss_values.allow_custom
                placeholder = poss_values.placeholder
            else:
                options = poss_values
                allow_custom = False
                placeholder = None

            is_tuple = type_annotation == Tuple[str, ...]

            if is_tuple and allow_custom:
                raise TypeError(
                    "Multi-select (`Tuple[str, ...]` type annotation) and"
                    " `allow_custom=True` is not supported at the same time."
                )

            v = q.client[pre + k] if q.client[pre + k] is not None else v
            if isinstance(v, str):
                v = [v]

            # `v` might be a tuple of strings here but Wave only accepts lists
            v = list(v)

            if allow_custom:
                if not all(isinstance(option, str) for option in options):
                    raise ValueError(
                        "Combobox cannot handle (value, name) pairs for options."
                    )

                t = [
                    ui.combobox(
                        name=pre + k,
                        label=make_label(k),
                        value=v[0],
                        choices=list(options),
                        tooltip=tooltip,
                    )
                ]
            else:
                choices = [
                    ui.choice(option, option)
                    if isinstance(option, str)
                    else ui.choice(option[0], option[1])
                    for option in options
                ]

                t = [
                    ui.dropdown(
                        name=pre + k,
                        label=make_label(k),
                        value=None if is_tuple else v[0],
                        values=v if is_tuple else None,
                        required=False,
                        choices=choices,
                        tooltip=tooltip,
                        placeholder=placeholder,
                        trigger=trigger,
                    )
                ]

    return t


def get_dataset_elements(cfg: Any, q: Q) -> List:
    """For a given configuration setting return the according dataset ui components.

    Args:
        cfg: configuration settings
        q: Q

    Returns:
        List of ui elements
    """

    cfg_dict = cfg.__dict__
    type_annotations = cfg.get_annotations()

    cfg_dict = {key: cfg_dict[key] for key in cfg._get_order()}

    items = []
    for k, v in cfg_dict.items():
        # Show some fields only during dataset import
        if k.startswith("_") or cfg._get_visibility(k) == -1:
            continue

        if not (
            check_dependencies(
                cfg=cfg, pre="dataset/import", k=k, q=q, dataset_import=True
            )
        ):
            continue
        tooltip = cfg._get_tooltips(k)

        trigger = False
        if k in default_cfg.dataset_trigger_keys or k == "data_format":
            trigger = True

        if type_annotations[k] in KNOWN_TYPE_ANNOTATIONS:
            if k in default_cfg.dataset_keys:
                dataset = cfg_dict.copy()
                dataset["path"] = q.client["dataset/import/path"]

                for kk, vv in q.client["dataset/import/cfg"].__dict__.items():
                    dataset[kk] = vv

                for trigger_key in default_cfg.dataset_trigger_keys:
                    if q.client[f"dataset/import/cfg/{trigger_key}"] is not None:
                        dataset[trigger_key] = q.client[
                            f"dataset/import/cfg/{trigger_key}"
                        ]
                if (
                    q.client["dataset/import/cfg/data_format"] is not None
                    and k == "data_format"
                ):
                    v = q.client["dataset/import/cfg/data_format"]

                dataset["dataframe"] = q.client["dataset/import/cfg/dataframe"]

                type_annotation = type_annotations[k]
                poss_values, v = cfg._get_possible_values(
                    field=k,
                    value=v,
                    type_annotation=type_annotation,
                    mode="train",
                    dataset_fn=lambda k, v: (
                        dataset,
                        dataset[k] if k in dataset else v,
                    ),
                )

                if k == "train_dataframe" and v != "None":
                    q.client["dataset/import/cfg/dataframe"] = read_dataframe(v)

                q.client[f"dataset/import/cfg/{k}"] = v

                t = get_ui_element(
                    k,
                    v,
                    poss_values,
                    type_annotation,
                    tooltip=tooltip,
                    password=False,
                    trigger=trigger,
                    q=q,
                    pre="dataset/import/cfg/",
                )
            else:
                t = []
        elif dataclasses.is_dataclass(v):
            elements_group = get_dataset_elements(cfg=v, q=q)
            t = elements_group
        else:
            raise _get_type_annotation_error(v, type_annotations[k])

        items += t

    return items


def check_dependencies(cfg: Any, pre: str, k: str, q: Q, dataset_import: bool = False):
    """Checks all dependencies for a given key

    Args:
        cfg: configuration settings
        pre: prefix for client keys
        k: key to be checked
        q: Q
        dataset_import: flag whether dependencies are checked in dataset import

    Returns:
        True if dependencies are met
    """

    dependencies = cfg._get_nesting_dependencies(k)

    if dependencies is None:
        dependencies = []
    # Do not respect some nesting during the dataset import
    if dataset_import:
        dependencies = [x for x in dependencies if x.key not in ["validation_strategy"]]
    # Do not respect some nesting during the create experiment
    else:
        dependencies = [x for x in dependencies if x.key not in ["data_format"]]

    if len(dependencies) > 0:
        all_deps = 0
        for d in dependencies:
            if isinstance(q.client[f"{pre}/cfg/{d.key}"], (list, tuple)):
                dependency_values = q.client[f"{pre}/cfg/{d.key}"]
            else:
                dependency_values = [q.client[f"{pre}/cfg/{d.key}"]]

            all_deps += d.check(dependency_values)
        return all_deps > 0

    return True


def is_visible(k: str, cfg: Any, q: Q) -> bool:
    """Returns a flag whether a given key should be visible on UI.

    Args:
        k: name of the hyperparameter
        cfg: configuration settings,
        q: Q
    Returns:
        List of ui elements
    """

    visibility = 1

    if visibility < cfg._get_visibility(k):
        return False

    return True


def get_ui_elements(
    cfg: Any,
    q: Q,
    limit: Optional[List[str]] = None,
    pre: str = "experiment/start",
) -> List:
    """For a given configuration setting return the according ui components.

    Args:
        cfg: configuration settings
        q: Q
        limit: optional list of keys to limit
        pre: prefix for client keys
        parent_cfg: parent config class.

    Returns:
        List of ui elements
    """
    items = []

    cfg_dict = cfg.__dict__
    type_annotations = cfg.get_annotations()

    cfg_dict = {key: cfg_dict[key] for key in cfg._get_order()}

    for k, v in cfg_dict.items():
        if "api" in k:
            password = True
        else:
            password = False

        if k.startswith("_") or cfg._get_visibility(k) < 0:
            if q.client[f"{pre}/cfg_mode/from_cfg"]:
                q.client[f"{pre}/cfg/{k}"] = v
            continue
        else:
            type_annotation = type_annotations[k]
            poss_values, v = cfg._get_possible_values(
                field=k,
                value=v,
                type_annotation=type_annotation,
                mode=q.client[f"{pre}/cfg_mode/mode"],
                dataset_fn=partial(get_dataset, q=q, limit=limit, pre=pre),
            )

            if k in default_cfg.dataset_keys:
                # reading dataframe
                if k == "train_dataframe" and (v != ""):
                    q.client[f"{pre}/cfg/dataframe"] = read_dataframe(v, meta_only=True)
                q.client[f"{pre}/cfg/{k}"] = v
            elif k in default_cfg.dataset_extra_keys:
                _, v = get_dataset(k, v, q=q, limit=limit, pre=pre)
                q.client[f"{pre}/cfg/{k}"] = v
            elif q.client[f"{pre}/cfg_mode/from_cfg"]:
                q.client[f"{pre}/cfg/{k}"] = v
        # Overwrite current default values with user_settings
        if q.client[f"{pre}/cfg_mode/from_default"] and f"default_{k}" in q.client:
            q.client[f"{pre}/cfg/{k}"] = q.client[f"default_{k}"]

        if not (check_dependencies(cfg=cfg, pre=pre, k=k, q=q)):
            continue

        if not is_visible(k=k, cfg=cfg, q=q):
            if type_annotation not in KNOWN_TYPE_ANNOTATIONS:
                _ = get_ui_elements(cfg=v, q=q, limit=limit, pre=pre)
            elif q.client[f"{pre}/cfg_mode/from_cfg"]:
                q.client[f"{pre}/cfg/{k}"] = v

            continue

        tooltip = cfg._get_tooltips(k)

        trigger = False
        q.client[f"{pre}/trigger_ks"] = ["train_dataframe"]
        q.client[f"{pre}/trigger_ks"] += cfg._get_nesting_triggers()
        if k in q.client[f"{pre}/trigger_ks"]:
            trigger = True

        if type_annotation in KNOWN_TYPE_ANNOTATIONS:
            if limit is not None and k not in limit:
                continue

            t = get_ui_element(
                k=k,
                v=v,
                poss_values=poss_values,
                type_annotation=type_annotation,
                tooltip=tooltip,
                password=password,
                trigger=trigger,
                q=q,
                pre=f"{pre}/cfg/",
            )
        elif dataclasses.is_dataclass(v):
            if limit is not None and k in limit:
                elements_group = get_ui_elements(cfg=v, q=q, limit=None, pre=pre)
            else:
                elements_group = get_ui_elements(cfg=v, q=q, limit=limit, pre=pre)

            if k == "dataset" and pre != "experiment/start":
                # get all the datasets available
                df_datasets = q.client.app_db.get_datasets_df()
                if not q.client[f"{pre}/dataset"]:
                    if len(df_datasets) >= 1:
                        q.client[f"{pre}/dataset"] = str(df_datasets["id"].iloc[-1])
                    else:
                        q.client[f"{pre}/dataset"] = "1"

                elements_group = [
                    ui.dropdown(
                        name=f"{pre}/dataset",
                        label="Dataset",
                        required=True,
                        value=q.client[f"{pre}/dataset"],
                        choices=[
                            ui.choice(str(row["id"]), str(row["name"]))
                            for _, row in df_datasets.iterrows()
                        ],
                        trigger=True,
                        tooltip=tooltip,
                    )
                ] + elements_group

            if len(elements_group) > 0:
                t = [
                    ui.separator(
                        name=k + "_expander", label=make_label(k, appendix=" settings")
                    )
                ]
            else:
                t = []

            t += elements_group
        else:
            raise _get_type_annotation_error(v, type_annotations[k])

        items += t

    q.client[f"{pre}/prev_dataset"] = q.client[f"{pre}/dataset"]

    return items


def parse_ui_elements(
    cfg: Any, q: Q, limit: Union[List, str] = "", pre: str = ""
) -> Any:
    """Sets configuration settings with arguments from app

    Args:
        cfg: configuration
        q: Q
        limit: optional list of keys to limit
        pre: prefix for keys

    Returns:
        Configuration with settings overwritten from arguments
    """

    cfg_dict = cfg.__dict__
    type_annotations = cfg.get_annotations()
    for k, v in cfg_dict.items():
        if k.startswith("_") or cfg._get_visibility(k) == -1:
            continue

        if (
            len(limit) > 0
            and k not in limit
            and type_annotations[k] in KNOWN_TYPE_ANNOTATIONS
        ):
            continue

        elif type_annotations[k] in KNOWN_TYPE_ANNOTATIONS:
            value = q.client[f"{pre}{k}"]

            if type_annotations[k] == Tuple[str, ...]:
                if isinstance(value, str):
                    value = [value]
                value = tuple(value)
            if type_annotations[k] == str and type(value) == list:
                # fix for combobox outputting custom values as list in wave 0.22
                value = value[0]
            setattr(cfg, k, value)
        elif dataclasses.is_dataclass(v):
            setattr(cfg, k, parse_ui_elements(cfg=v, q=q, limit=limit, pre=pre))
        else:
            raise _get_type_annotation_error(v, type_annotations[k])

    return cfg


<<<<<<< HEAD
def get_parent_element(cfg: Any, beautify: bool = True):
    if hasattr(cfg, "_parent_experiment"):
        key = "Parent Experiment"
        value = cfg._parent_experiment
        if beautify:
            return ui.stat_list_item(label=key, value=value)
        return {key: value}

    return None


def get_cfg_elements(cfg: Any, q: Q, beautify: bool = True) -> List[StatListItem]:
    """Returns all single config settings for a given configuration

    Args:
        cfg: configuration
        q: Q
        beautify: flag if the output shall be ran through make_label()
            strips underscores and Title uppercases.

    Returns:
        List of stat list items with configuration settings
    """

    items = []

    parent_element = get_parent_element(cfg, beautify)
    if parent_element:
        items.append(parent_element)

    cfg_dict = cfg.__dict__
    type_annotations = cfg.get_annotations()
    cfg_dict = {key: cfg_dict[key] for key in cfg._get_order()}

    for k, v in cfg_dict.items():
        if k.startswith("_") or cfg._get_visibility(k) < 0:
            continue

        if any([x in k for x in ["api"]]):
            continue

        type_annotation = type_annotations[k]

        if type_annotation in KNOWN_TYPE_ANNOTATIONS:
            if type_annotation == float:
                v = float(v)
            if beautify:
                t = [ui.stat_list_item(label=make_label(k), value=str(v))]
            else:
                t = [{k: v}]
        elif dataclasses.is_dataclass(v):
            elements_group = get_cfg_elements(cfg=v, q=q)
            t = elements_group
        else:
            raise _get_type_annotation_error(v, type_annotations[k])

        items += t

    return items


def get_grouped_cfg_elements(cfg: Any, q: Q) -> dict:
    """Returns a grouped config settings dict for a given configuration

    Args:
        cfg: configuration
        q: Q

    Returns:
        Dict of configuration settings
    """

    cfg_dict = cfg.__dict__
    type_annotations = cfg.get_annotations()
    cfg_dict = {key: cfg_dict[key] for key in cfg._get_order()}

    grouped_cfg_dict = {}

    for k, v in cfg_dict.items():
        if k.startswith("_") or cfg._get_visibility(k) < 0:
            continue

        if any([x in k for x in ["api"]]):
            continue

        type_annotation = type_annotations[k]

        if type_annotation in KNOWN_TYPE_ANNOTATIONS:
            grouped_cfg_dict.update({k: v})
        elif dataclasses.is_dataclass(v):
            group_items = get_cfg_elements(cfg=v, q=q, beautify=False)
            group_items = {
                k: list(v) if isinstance(v, tuple) else v
                for d in group_items
                for k, v in d.items()
            }
            grouped_cfg_dict.update({k: group_items})
        else:
            raise _get_type_annotation_error(v, type_annotations[k])

    return grouped_cfg_dict


=======
>>>>>>> 83019ad4
def get_experiment_status(path: str) -> Tuple[str, str]:
    """Get status information from experiment.

    Args:
        path: path to experiment folder
    Returns:
        Tuple of experiment status and experiment info
    """

    try:
        flag_json_path = f"{path}/flags.json"
        if not os.path.exists(flag_json_path):
            logger.debug(f"File {flag_json_path} does not exist yet.")
            return "none", "none"
        with open(flag_json_path) as file:
            flags = json.load(file)
            status = flags.get("status", "none")
            info = flags.get("info", "none")

        # Collect failed statuses from all GPUs
        single_gpu_failures = []
        for flag_json_path in glob.glob(f"{path}/flags?*.json"):
            if os.path.exists(flag_json_path):
                with open(flag_json_path) as file:
                    flags = json.load(file)
                    status = flags.get("status", "none")
                    info = flags.get("info", "none")

                    if status == "failed":
                        single_gpu_failures.append(info)
        # Get the most detailed failure info
        if len(single_gpu_failures) > 0:
            detailed_gpu_failures = [x for x in single_gpu_failures if x != "See logs"]
            if len(detailed_gpu_failures) > 0:
                return "failed", detailed_gpu_failures[0]
            else:
                return "failed", single_gpu_failures[0]
        return status, info

    except Exception:
        logger.debug("Could not get experiment status:", exc_info=True)
        return "none", "none"


def get_experiments_status(df: DataFrame) -> Tuple[List[str], List[str]]:
    """For each experiment in given dataframe, return the status of the process

    Args:
        df: experiment dataframe

    Returns:
        A list with each status and a list with all infos
    """

    status_all = []
    info_all = []
    for idx, row in df.iterrows():
        status, info = get_experiment_status(row.path)

        if info == "none":
            info = ""
        info_all.append(info)

        pid = row.process_id

        zombie = False
        try:
            p = psutil.Process(pid)
            zombie = p.status() == "zombie"
        except psutil.NoSuchProcess:
            pass
        if not psutil.pid_exists(pid) or zombie:
            running = False
        else:
            running = True

        if running:
            if status == "none":
                status_all.append("queued")
            elif status == "running":
                status_all.append("running")
            elif status == "queued":
                status_all.append("queued")
            elif status == "finished":
                status_all.append("finished")
            elif status == "stopped":
                status_all.append("stopped")
            elif status == "failed":
                status_all.append("failed")
            else:
                status_all.append("finished")
        else:
            if status == "none":
                status_all.append("failed")
            elif status == "queued":
                status_all.append("failed")
            elif status == "running":
                status_all.append("failed")
            elif status == "finished":
                status_all.append("finished")
            elif status == "stopped":
                status_all.append("stopped")
            elif status == "failed":
                status_all.append("failed")
            else:
                status_all.append("failed")

    return status_all, info_all


def get_experiments_info(df: DataFrame, q: Q) -> DefaultDict:
    """For each experiment in given dataframe, return certain configuration settings

    Args:
        df: experiment dataframe
        q: Q

    Returns:
        A dictionary of lists of additional information
    """

    info = defaultdict(list)
    for _, row in df.iterrows():
        try:
            cfg = load_config_yaml(f"{row.path}/cfg.yaml").__dict__
        except Exception:
            cfg = None

        metric = ""
        loss = ""

        if cfg is not None:
            try:
                metric = cfg["prediction"].metric
                loss = cfg["training"].loss_function
            except KeyError:
                metric = ""
                loss = ""

        with SqliteDict(f"{row.path}/charts.db") as logs:
            if "internal" in logs.keys():
                if "current_step" in logs["internal"].keys():
                    curr_step = int(logs["internal"]["current_step"]["values"][-1])
                else:
                    curr_step = 0

                if "total_training_steps" in logs["internal"].keys():
                    total_training_steps = int(
                        logs["internal"]["total_training_steps"]["values"][-1]
                    )
                else:
                    total_training_steps = 0

                if "current_val_step" in logs["internal"].keys():
                    curr_val_step = int(
                        logs["internal"]["current_val_step"]["values"][-1]
                    )
                else:
                    curr_val_step = 0

                if "total_validation_steps" in logs["internal"].keys():
                    total_validation_steps = int(
                        logs["internal"]["total_validation_steps"]["values"][-1]
                    )
                else:
                    total_validation_steps = 0

                curr_total_step = curr_step + curr_val_step

                total_steps = max(total_training_steps + total_validation_steps, 1)

                if (
                    "global_start_time" in logs["internal"].keys()
                    and curr_total_step > 0
                ):
                    elapsed = (
                        time.time()
                        - logs["internal"]["global_start_time"]["values"][-1]
                    )
                    remaining_steps = total_steps - curr_total_step
                    eta = elapsed * (remaining_steps / curr_total_step)
                    if eta == 0:
                        eta = ""
                    else:
                        if eta > 86400:
                            eta = time.strftime(
                                "%-jd %H:%M:%S", time.gmtime(float(eta))
                            )
                        else:
                            eta = time.strftime("%H:%M:%S", time.gmtime(float(eta)))
                else:
                    eta = "N/A"
            else:
                eta = "N/A"
                total_steps = 1
                curr_total_step = 0

            if (
                "validation" in logs
                and metric in logs["validation"]
                and logs["validation"][metric]["values"][-1] is not None
            ):
                score_val = np.round(logs["validation"][metric]["values"][-1], 4)
            else:
                score_val = ""

        try:
            dataset = q.client.app_db.get_dataset(row.dataset).name
        except Exception:
            dataset = ""

        config_file = make_config_label(row.config_file)

        info["config_file"].append(config_file)
        info["dataset"].append(dataset)
        info["loss"].append(loss)
        info["metric"].append(metric)
        info["eta"].append(eta)
        info["val metric"].append(score_val)
        info["progress"].append(f"{np.round(curr_total_step / total_steps, 2)}")

        del cfg

    return info


def make_config_label(config_file: str) -> str:
    """Makes a label from a config file name

    Args:
        config_file: config file name

    Returns:
        Label
    """

    config_file = config_file.replace(".yaml", "")
    if "_config_" in config_file:
        config_file_split = config_file.split("_config_")
        config_file = (
            f"{make_label(config_file_split[0])} "
            f"({make_label(config_file_split[1][1:])})"
        )
    else:
        config_file = make_label(config_file.replace("_config", ""))

    return config_file


def get_datasets_info(df: DataFrame, q: Q) -> DefaultDict:
    """For each dataset in given dataframe, return certain configuration settings

    Args:
        df: dataset dataframe
        q: Q

    Returns:
        A dictionary of lists of additional information
    """

    info = defaultdict(list)
    for idx, row in df.iterrows():
        config_file = q.client.app_db.get_dataset(row.id).config_file
        path = row.path + "/"

        try:
            cfg = load_config_yaml(config_file)
        except Exception:
            cfg = None

        if cfg is not None:
            cfg_dataset = cfg.dataset.__dict__

            config_file = make_config_label(row.config_file.replace(path, ""))

            info["problem type"].append(config_file)
            info["train dataframe"].append(
                cfg_dataset["train_dataframe"].replace(path, "")
            )
            info["validation dataframe"].append(
                cfg_dataset["validation_dataframe"].replace(path, "")
            )

            info["labels"].append(cfg.dataset.answer_column)

            del cfg, cfg_dataset
        else:
            df = df.drop(idx)

    return df, info


def get_experiments(
    q: Q,
    status: Union[Optional[str], Optional[List[str]]] = None,
    mode: Optional[str] = None,
) -> pd.DataFrame:
    """Return all experiments given certain restrictions

    Args:
        q: Q
        status: option to filter for certain experiment status
        mode: option to filter for certain experiment mode
    Returns:
        experiment df
    """

    df = q.client.app_db.get_experiments_df()

    info = get_experiments_info(df, q)
    for k, v in info.items():
        df[k] = v

    df["status"], df["info"] = get_experiments_status(df)

    if status is not None:
        if type(status) is str:
            status = [status]
        df = df[df["status"].isin(status)]

    if mode is not None:
        df = df[df["mode"] == mode]

    if len(df) > 0:
        # make sure progress is 100% for finished experiments
        df.loc[df.status == "finished", "progress"] = "1.0"

        df["info"] = np.where(
            (df["status"] == "running") & (df["eta"] != ""),
            df["eta"].apply(lambda x: f"ETA: {x}"),
            df["info"],
        )

    return df


def get_datasets(
    q: Q,
    show_experiment_datasets: bool = True,
) -> pd.DataFrame:
    """Return all datasets given certain restrictions

    Args:
        q: Q
        show_experiment_datasets: whether to also show datasets linked to experiments

    Returns:
        dataset df
    """

    df = q.client.app_db.get_datasets_df()

    df, info = get_datasets_info(df, q)
    for k, v in info.items():
        df[k] = v

    for type in ["train", "validation"]:
        col_name = f"{type}_rows"
        if col_name not in df:
            continue
        rows = df[col_name].astype(float).map("{:.0f}".format)
        del df[col_name]
        rows[rows == "nan"] = "None"

        if f"{type} dataframe" in df.columns:
            idx = df.columns.get_loc(f"{type} dataframe") + 1
            df.insert(idx, f"{type} rows", rows)

    if not show_experiment_datasets:
        experiment_datasets = get_experiments(q).dataset.unique()
        df = df.loc[~df["name"].isin(experiment_datasets)]

    return df


def start_experiment(cfg: Any, q: Q, pre: str, gpu_list: Optional[List] = None) -> None:
    """Starts an experiment

    Args:
        cfg: configuration settings
        q: Q
        pre: prefix for client keys
        gpu_list: list of GPUs available
    """
    if gpu_list is None:
        gpu_list = cfg.environment.gpus

    # Get queue of the processes to wait for
    running_experiments = get_experiments(q=q)
    running_experiments = running_experiments[
        running_experiments.status.isin(["queued", "running"])
    ]
    all_process_queue = []
    for _, row in running_experiments.iterrows():
        for gpu_id in row["gpu_list"].split(","):
            if gpu_id in gpu_list:
                all_process_queue.append(row["process_id"])

    process_queue = list(set(all_process_queue))

    secrets = {
        "NEPTUNE_API_TOKEN": q.client["default_neptune_api_token"],
        "OPENAI_API_KEY": q.client["default_openai_api_token"]
    }
    cfg = copy_config(cfg)
    cfg.output_directory = f"{get_output_dir(q)}/{cfg.experiment_name}/"
    os.makedirs(cfg.output_directory)
    save_config_yaml(f"{cfg.output_directory}/cfg.yaml", cfg)

    # Start the training process
    p = start_process(
        cfg=cfg, gpu_list=gpu_list, process_queue=process_queue, secrets=secrets
    )

    logger.info(f"Process: {p.pid}, Queue: {process_queue}, GPUs: {gpu_list}")

    experiment = Experiment(
        name=cfg.experiment_name,
        mode="train",
        dataset=q.client[f"{pre}/dataset"],
        config_file=q.client[f"{pre}/cfg_file"],
        path=cfg.output_directory,
        seed=cfg.environment.seed,
        process_id=p.pid,
        gpu_list=",".join(gpu_list),
    )

    q.client.app_db.add_experiment(experiment)


def get_frame_stats(frame):
    non_numeric_cols = frame.select_dtypes(object).columns
    is_str_cols = [
        x
        for x in non_numeric_cols
        if frame[x].dropna().size and (frame[x].dropna().apply(type) == str).all()
    ]
    cols_to_drop = [x for x in non_numeric_cols if x not in is_str_cols]

    if len(cols_to_drop):  # drop array/list/non-str object columns
        frame = frame.drop(columns=cols_to_drop)
        non_numeric_cols = frame.select_dtypes(object).columns

    if len(frame.columns) == 0:
        return None

    numeric_cols = [col for col in frame if col not in non_numeric_cols]

    if len(non_numeric_cols) == 0 or len(numeric_cols) == 0:
        stats = frame.describe()
        if len(numeric_cols):
            stats = stats.round(decimals=3)
            stats.loc["unique"] = frame.nunique()  # unique is part of describe for str

    else:
        stats1 = frame[non_numeric_cols].describe()
        stats2 = frame[numeric_cols].describe().round(decimals=3)

        stats2.loc["unique"] = frame[numeric_cols].nunique()
        stats = (
            stats1.reset_index()
            .merge(stats2.reset_index(), how="outer", on="index")
            .fillna("")
        ).set_index("index")

    stats = stats.T.reset_index().rename(columns={"index": "column"})

    for col in ["count", "unique"]:
        if col in stats:
            stats[col] = stats[col].astype(int)

    return stats


def dir_file_table(current_path: str) -> pd.DataFrame:
    results = [".."]
    try:
        if os.path.isdir(current_path):
            files = os.listdir(current_path)
            files = sorted([f for f in files if not f.startswith(".")], key=str.lower)
            results.extend(files)
    except Exception:
        logger.error(f"Error while listing folder '{current_path}':", exc_info=True)

    return pd.DataFrame({current_path: results})


def get_download_link(q, artifact_path):
    url = default_cfg.url
    if not url.endswith("/"):
        url = url + "/"

    new_path = os.path.relpath(artifact_path, get_output_dir(q))
    new_path = os.path.join(get_download_dir(q), new_path)
    url_path = os.path.relpath(new_path, new_path.split("/")[0])

    if not os.path.exists(new_path):
        os.makedirs(os.path.dirname(new_path), exist_ok=True)
        os.symlink(os.path.abspath(artifact_path), os.path.abspath(new_path))

    return url + url_path


def check_valid_upload_content(upload_path: str) -> Tuple[bool, str]:
    if upload_path.endswith("zip"):
        valid = zipfile.is_zipfile(upload_path)
        error = "" if valid else "File is not a zip file"
    else:
        valid = is_valid_data_frame(upload_path)
        error = "" if valid else "File does not have valid format"

    if not valid:
        os.remove(upload_path)

    return valid, error


def load_user_settings(q: Q, force_defaults: bool = False):
    # get settings from settings pickle if it exists or set default values
    if os.path.isfile(get_settings_path(q)) and not force_defaults:
        logger.info("Reading settings")
        with open(get_settings_path(q), "rb") as f:
            user_settings = pickle.load(f)
            for key in user_settings:
                q.client[key] = user_settings[key]
    else:
        logger.info("Using default settings")
        for key in default_cfg.user_settings:
            q.client[key] = default_cfg.user_settings[key]


def save_user_settings(q: Q):
    # Hacky way to get a dict of q.client key/value pairs
    user_settings = {}
    for key in default_cfg.user_settings:
        user_settings.update({key: q.client[key]})

    # force dataset connector updated when the user decides to click on save
    q.client["dataset/import/s3_bucket"] = q.client["default_aws_bucket_name"]
    q.client["dataset/import/s3_access_key"] = q.client["default_aws_access_key"]
    q.client["dataset/import/s3_secret_key"] = q.client["default_aws_secret_key"]

    q.client["dataset/import/kaggle_access_key"] = q.client["default_kaggle_username"]
    q.client["dataset/import/kaggle_secret_key"] = q.client["default_kaggle_secret_key"]

    with open(get_settings_path(q), "wb") as f:
        # slightly obfuscate to binary pickle file
        pickle.dump(user_settings, f)


def flatten_dict(d: collections.abc.MutableMapping) -> dict:
    """
    Adapted from https://stackoverflow.com/a/6027615
    Does not work with nesting and mutiple keys with the same name!

    Args:
        d: dict style object
    Return:
        A flattened dict
    """

    items: List[Tuple[Any, Any]] = []
    for k, v in d.items():
        if isinstance(v, collections.abc.MutableMapping):
            items.extend(flatten_dict(v).items())
        else:
            items.append((k, v))
    return dict(items)


def get_unique_name(expected_name, existing_names, is_invalid_function=None):
    """
    Return a new name that does not exist in list of existing names

    Args:
        expected_name: preferred name
        existing_names: list of existing names
        is_invalid_function: optional callable, to determine if the new name is
            invalid
    Return:
        new name
    """

    new_name = expected_name
    cnt = 1

    while new_name in existing_names or (
        is_invalid_function is not None and is_invalid_function(new_name)
    ):
        new_name = f"{expected_name}.{cnt}"
        cnt += 1

    return new_name


def get_unique_dataset_name(q, dataset_name, include_all_folders=True):
    """
    Return a dataset name that does not exist yet

    Args:
        q: Q
        dataset_name: preferred dataset name
        include_all_folders: whether to also consider all (temp) dataset folders
    Return:
        new dataset_name
    """
    datasets_df = q.client.app_db.get_datasets_df()

    existing_names = datasets_df["name"].values.tolist()
    if include_all_folders:
        existing_names.extend(os.listdir(get_data_dir(q)))

    return get_unique_name(dataset_name, existing_names)


def get_valid_temp_data_folder(q: Q, folder_path: str) -> str:
    """
    Return new temporary data folder path not associated with any existing dataset

    Args:
        q: Q
        folder_path: original folder_path
    Return:
        new folder path not associated with any existing dataset
    """
    dirname = os.path.dirname(folder_path)
    basename = os.path.basename(folder_path)
    unique_name = get_unique_dataset_name(q, basename, include_all_folders=False)
    return os.path.join(dirname, unique_name)


def remove_temp_files(q: Q):
    """
    Remove any temp folders leftover from dataset import
    """

    datasets_df = q.client.app_db.get_datasets_df()
    all_files = glob.glob(os.path.join(get_data_dir(q), "*"))
    for file in all_files:
        if file not in datasets_df["path"].values:
            if os.path.isdir(file):
                shutil.rmtree(file)
            else:
                os.remove(file)


def get_gpu_usage():
    usage = 0.0
    all_gpus = GPUtil.getGPUs()
    for gpu in all_gpus:
        usage += gpu.load

    usage /= len(all_gpus)
    return usage * 100


def get_single_gpu_usage(sig_figs=1, highlight=None):
    all_gpus = GPUtil.getGPUs()
    items = []
    for i, gpu in enumerate(all_gpus):
        gpu_load = f"{round(gpu.load * 100, sig_figs)}%"
        memory_used = get_size_str(
            gpu.memoryUsed, sig_figs=1, input_unit="MB", output_unit="GB"
        )
        memory_total = get_size_str(
            gpu.memoryTotal, sig_figs=1, input_unit="MB", output_unit="GB"
        )

        if highlight is not None:
            gpu_load = f"**<span style='color:{highlight}'>{gpu_load}</span>**"
            memory_used = f"**<span style='color:{highlight}'>{memory_used}</span>**"
            memory_total = f"**<span style='color:{highlight}'>{memory_total}</span>**"

        items.append(
            ui.text(
                f"GPU #{i + 1} - current utilization: {gpu_load} - "
                f"VRAM usage: {memory_used} / {memory_total} - {gpu.name}"
            )
        )
    return items


def copy_config(cfg: Any) -> Any:
    """Makes a copy of the config

    Args:
        cfg: config object
    Returns:
        copy of the config
    """
    # make unique yaml file using uuid
    os.makedirs("output", exist_ok=True)
    tmp_file = os.path.join("output/", str(uuid.uuid4()) + ".yaml")
    save_config_yaml(tmp_file, cfg)
    cfg = load_config_yaml(tmp_file)
    os.remove(tmp_file)
    return cfg


def make_label(title: str, appendix: str = "") -> str:
    """Cleans a label

    Args:
        title: title to clean
        appendix: optional appendix

    Returns:
        Cleaned label

    """
    label = " ".join(w.capitalize() for w in title.split("_")) + appendix
    label = label.replace("Llm", "LLM")
    return label


def get_cfg_list_items(cfg) -> List:
    items = parse_cfg_dataclass(cfg)
    x = []
    for item in items:
        for k, v in item.items():
            x.append(ui.stat_list_item(label=make_label(k), value=str(v)))
    return x


def prepare_default_dataset(path):
    ds = load_dataset("OpenAssistant/oasst1")
    train = ds["train"].to_pandas()
    val = ds["validation"].to_pandas()

    df = pd.concat([train, val], axis=0).reset_index(drop=True)

    df_assistant = df[(df.role == "assistant")].copy()
    df_prompter = df[(df.role == "prompter")].copy()
    df_prompter = df_prompter.set_index("message_id")
    df_assistant["output"] = df_assistant["text"].values

    inputs = []
    parent_ids = []
    for _, row in df_assistant.iterrows():
        input = df_prompter.loc[row.parent_id]
        inputs.append(input.text)
        parent_ids.append(input.parent_id)

    df_assistant["instruction"] = inputs
    df_assistant["parent_id"] = parent_ids

    df_assistant = df_assistant[
        ["instruction", "output", "message_id", "parent_id", "lang", "rank"]
    ].rename(columns={"message_id": "id"})

    df_assistant[(df_assistant["rank"] == 0.0) & (df_assistant["lang"] == "en")][
        ["instruction", "output", "id", "parent_id"]
    ].to_parquet(os.path.join(path, "train_full.pq"), index=False)

    df_assistant[df_assistant["lang"] == "en"][
        ["instruction", "output", "id", "parent_id"]
    ].to_parquet(os.path.join(path, "train_full_allrank.pq"), index=False)

    df_assistant[df_assistant["rank"] == 0.0][
        ["instruction", "output", "id", "parent_id"]
    ].to_parquet(os.path.join(path, "train_full_multilang.pq"), index=False)

    df_assistant[["instruction", "output", "id", "parent_id"]].to_parquet(
        os.path.join(path, "train_full_multilang_allrank.pq"), index=False
    )

    return df_assistant[(df_assistant["rank"] == 0.0) & (df_assistant["lang"] == "en")]<|MERGE_RESOLUTION|>--- conflicted
+++ resolved
@@ -1163,112 +1163,6 @@
     return cfg
 
 
-<<<<<<< HEAD
-def get_parent_element(cfg: Any, beautify: bool = True):
-    if hasattr(cfg, "_parent_experiment"):
-        key = "Parent Experiment"
-        value = cfg._parent_experiment
-        if beautify:
-            return ui.stat_list_item(label=key, value=value)
-        return {key: value}
-
-    return None
-
-
-def get_cfg_elements(cfg: Any, q: Q, beautify: bool = True) -> List[StatListItem]:
-    """Returns all single config settings for a given configuration
-
-    Args:
-        cfg: configuration
-        q: Q
-        beautify: flag if the output shall be ran through make_label()
-            strips underscores and Title uppercases.
-
-    Returns:
-        List of stat list items with configuration settings
-    """
-
-    items = []
-
-    parent_element = get_parent_element(cfg, beautify)
-    if parent_element:
-        items.append(parent_element)
-
-    cfg_dict = cfg.__dict__
-    type_annotations = cfg.get_annotations()
-    cfg_dict = {key: cfg_dict[key] for key in cfg._get_order()}
-
-    for k, v in cfg_dict.items():
-        if k.startswith("_") or cfg._get_visibility(k) < 0:
-            continue
-
-        if any([x in k for x in ["api"]]):
-            continue
-
-        type_annotation = type_annotations[k]
-
-        if type_annotation in KNOWN_TYPE_ANNOTATIONS:
-            if type_annotation == float:
-                v = float(v)
-            if beautify:
-                t = [ui.stat_list_item(label=make_label(k), value=str(v))]
-            else:
-                t = [{k: v}]
-        elif dataclasses.is_dataclass(v):
-            elements_group = get_cfg_elements(cfg=v, q=q)
-            t = elements_group
-        else:
-            raise _get_type_annotation_error(v, type_annotations[k])
-
-        items += t
-
-    return items
-
-
-def get_grouped_cfg_elements(cfg: Any, q: Q) -> dict:
-    """Returns a grouped config settings dict for a given configuration
-
-    Args:
-        cfg: configuration
-        q: Q
-
-    Returns:
-        Dict of configuration settings
-    """
-
-    cfg_dict = cfg.__dict__
-    type_annotations = cfg.get_annotations()
-    cfg_dict = {key: cfg_dict[key] for key in cfg._get_order()}
-
-    grouped_cfg_dict = {}
-
-    for k, v in cfg_dict.items():
-        if k.startswith("_") or cfg._get_visibility(k) < 0:
-            continue
-
-        if any([x in k for x in ["api"]]):
-            continue
-
-        type_annotation = type_annotations[k]
-
-        if type_annotation in KNOWN_TYPE_ANNOTATIONS:
-            grouped_cfg_dict.update({k: v})
-        elif dataclasses.is_dataclass(v):
-            group_items = get_cfg_elements(cfg=v, q=q, beautify=False)
-            group_items = {
-                k: list(v) if isinstance(v, tuple) else v
-                for d in group_items
-                for k, v in d.items()
-            }
-            grouped_cfg_dict.update({k: group_items})
-        else:
-            raise _get_type_annotation_error(v, type_annotations[k])
-
-    return grouped_cfg_dict
-
-
-=======
->>>>>>> 83019ad4
 def get_experiment_status(path: str) -> Tuple[str, str]:
     """Get status information from experiment.
 
