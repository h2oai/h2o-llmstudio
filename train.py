--- conflicted
+++ resolved
@@ -579,11 +579,8 @@
             global_start_time,
             step=cfg.environment._curr_step,
         )
-<<<<<<< HEAD
         # re-save config
         save_config_yaml(f"{cfg.output_directory}/cfg.yaml", cfg)
-=======
->>>>>>> e445f219
 
     val_data, val_loss, val_metric, last_batch = run_train(
         cfg=cfg,
