import os

os.environ["OMP_NUM_THREADS"] = "1"
os.environ["MKL_NUM_THREADS"] = "1"
os.environ["OPENBLAS_NUM_THREADS"] = "1"
os.environ["VECLIB_MAXIMUM_THREADS"] = "1"
os.environ["NUMEXPR_NUM_THREADS"] = "1"
os.environ["TOKENIZERS_PARALLELISM"] = "false"

import argparse
import gc
import logging
import sys
import time
from distutils import util
from typing import Any, Callable, Dict, Tuple

import deepspeed
import numpy as np
import pandas as pd
import torch
from torch.cuda.amp import GradScaler, autocast
from torch.utils.data import DataLoader
from tqdm import tqdm
from transformers.deepspeed import HfDeepSpeedConfig

from llm_studio.python_configs.base import DefaultConfigProblemBase
from llm_studio.src.loggers import MainLogger
from llm_studio.src.utils.config_utils import (
    load_config_py,
    load_config_yaml,
    save_config_yaml,
)
from llm_studio.src.utils.data_utils import (
    get_data,
    get_inference_batch_size,
    get_train_dataloader,
    get_train_dataset,
    get_val_dataloader,
    get_val_dataset,
)
from llm_studio.src.utils.exceptions import LLMTrainingException
from llm_studio.src.utils.export_utils import save_prediction_outputs
from llm_studio.src.utils.gpu_utils import sync_across_processes
from llm_studio.src.utils.logging_utils import (
    TqdmToLogger,
    initialize_logging,
    log_plot,
    write_flag,
)
from llm_studio.src.utils.modeling_utils import (
    activate_neftune,
    check_disk_space,
    get_ds_config,
    get_number_of_validation_epochs,
    get_optimizer,
    get_scheduler,
    get_torch_dtype,
    load_checkpoint,
    run_inference,
    save_checkpoint,
    save_predictions,
    wrap_model_distributed,
)
from llm_studio.src.utils.utils import (
    create_symlinks_in_parent_folder,
    kill_ddp_processes,
    set_environment,
    set_seed,
)

logger = logging.getLogger(__name__)


def run_eval(
    cfg: DefaultConfigProblemBase,
    model: torch.nn.Module,
    val_dataloader: DataLoader,
    val_df: pd.DataFrame,
    mode: str = "validation",
) -> Tuple:
    """Runs the evaluation loop.

    Args:
        cfg: config object
        model: trained model
        val_dataloader: validation Dataloader
        val_df: validation DataFrame
        mode: validation

    Returns:
        Validation loss
    """
    with torch.no_grad():
        is_training = model.training
        model.eval()
        val_data: Dict[str, Any] = run_inference(
            cfg, model, val_dataloader, mode
        )  # type: ignore
        model.train(is_training)

    # Sync validation predictions across GPUs
    if cfg.environment._distributed and cfg.environment._distributed_inference:
        for key, value in val_data.items():
            val_data[key] = sync_across_processes(
                value, cfg.environment._world_size, group=cfg.environment._cpu_comm
            )

    if cfg.environment._local_rank != 0:
        # data has been synced, so we can return early on other ranks
        if cfg.environment._distributed:
            torch.distributed.barrier()
        return 0, 0

    # Drop any extra observations
    for k, v in val_data.items():
        val_data[k] = v[: len(val_dataloader.dataset)]  # type: ignore

    val_data = val_dataloader.dataset.postprocess_output(  # type: ignore
        cfg=cfg, df=val_df, output=val_data
    )
    val_loss = np.mean(val_data.get("loss", torch.tensor(0)).float().cpu().numpy())
    # postprocess_output only runs on rank 0 to save time/memory
    val_metric = np.mean(val_data["metrics"])
    logger.info(f"{mode.capitalize()} {cfg.prediction.metric}: {val_metric:.5f}")

    for key in val_data:
        if key.startswith("additional_log_") or key == "loss":
            value = np.mean(val_data[key].float().cpu().numpy())
            key = key.replace("additional_log_", "")
            logger.info(f"Mean {mode} {key}: {value:.5f}")
            cfg.logging._logger.log(
                mode,
                key,
                value,
                step=cfg.environment._curr_step,
            )
    cfg.logging._logger.log(
        mode, cfg.prediction.metric, val_metric, step=cfg.environment._curr_step
    )

    # Log plots
    if val_df is not None:
        plot = cfg.logging.plots_class.plot_validation_predictions(
            val_outputs=val_data, cfg=cfg, val_df=val_df, mode="validation"
        )
        log_plot(cfg, plot, "validation_predictions")

    save_predictions(cfg, val_data, val_dataloader, val_df, mode)

    if cfg.environment._distributed:
        torch.distributed.barrier()

    return val_loss, val_metric


def run_train(
    cfg: DefaultConfigProblemBase,
    model: torch.nn.Module,
    optimizer,
    scheduler,
    epoch_steps,
    train_dataloader,
    val_dataloader,
    val_df: pd.DataFrame,
):
    """Runs the training loop.

    Args:
        cfg: DefaultConfigProblemBase config object
        model: model
        train_dataloader: custom training Dataloader
        train_df: train DataFrame
        val_dataloader: custom validation Dataloader
        val_df: validation DataFrame

    Returns:
        Validation prediction output
        Validation loss
        Validation metric
        Last train batch
    """
    if (
        hasattr(cfg.augmentation, "neftune_noise_alpha")
        and cfg.augmentation.neftune_noise_alpha > 0
    ):
        activate_neftune(model, cfg.augmentation.neftune_noise_alpha)

    scaler: GradScaler | None = None
    if cfg.environment.mixed_precision:
        scaler = GradScaler(
            enabled=(cfg.environment.mixed_precision_dtype == "float16")
        )

    optimizer.zero_grad(set_to_none=True)

    # Prepare NLP Augmentation
    nlp_augment = None
    if hasattr(cfg.augmentation, "nlp_augmentations_class"):
        nlp_augment = cfg.augmentation.nlp_augmentations_class(cfg=cfg)

    start_epoch = 0

    _, metric_mode, _ = cfg.prediction.metric_class.get(cfg.prediction.metric)
    objective_op: Callable[[float, float], bool]
    if metric_mode == "max":
        best_val_metric = -np.inf
        objective_op = np.greater
    else:
        best_val_metric = np.inf
        objective_op = np.less

    if cfg.training.evaluate_before_training:
        val_loss, val_metric = run_eval(
            cfg=cfg, model=model, val_dataloader=val_dataloader, val_df=val_df
        )

    for epoch in range(start_epoch, cfg.training.epochs):
        set_seed(
            cfg.environment._seed
            + epoch * cfg.environment._world_size * cfg.environment.number_of_workers
            + cfg.environment._local_rank * cfg.environment.number_of_workers
        )
        if cfg.environment._local_rank == 0:
            logger.info(f"Training Epoch: {epoch + 1} / {cfg.training.epochs}")

        if (
            cfg.environment._distributed
            and not cfg.environment.use_deepspeed
            and hasattr(train_dataloader.sampler, "set_epoch")
        ):
            train_dataloader.sampler.set_epoch(epoch)  # type: ignore

        tqdm_out = TqdmToLogger(logger, level=logging.INFO)
        progress_bar = tqdm(
            total=epoch_steps,
            disable=cfg.environment._local_rank != 0,
            file=tqdm_out,
            ascii=True,
            desc="train loss",
            mininterval=0,
        )
        tr_it = iter(train_dataloader)

        losses = []
        model.train()

        log_update_steps = max(epoch_steps // 20, 1)
        evaluation_step = max(int(epoch_steps * cfg.training.evaluation_epochs), 1)
        logger.info(f"Evaluation step: {evaluation_step}")

        for itr, data in enumerate(tr_it):
            cfg.environment._curr_step += (
                cfg.training.batch_size * cfg.environment._world_size
            )

            # Batch to device
            batch = cfg.dataset.dataset_class.batch_to_device(
                data, cfg.environment._device
            )

            # NLP augmentation
            if nlp_augment is not None:
                batch = nlp_augment(batch)

            # Plot first batch
            if epoch == 0 and itr == 0 and cfg.environment._local_rank == 0:
                plot = cfg.logging.plots_class.plot_batch(batch=batch, cfg=cfg)
                log_plot(cfg, plot, "train_data")

            # only need to sync gradients at last step of grad accumulation
            model.require_backward_grad_sync = itr % cfg.training.grad_accumulation == 0

            # Forward pass
            with autocast(
                enabled=cfg.environment.mixed_precision,
                dtype=get_torch_dtype(cfg.environment.mixed_precision_dtype),
            ):
                output_dict = model.forward(batch)

            loss = output_dict["loss"]
            if ~np.isfinite(loss.item()) and (epoch > start_epoch or itr > 20):
                raise LLMTrainingException(
                    "NaN caught in loss during training. "
                    "Please, reduce learning rate, change dtype, "
                    "or disable mixed precision. Alternatively, "
                    "gradient clipping may help to stabilize training."
                )
            losses.append(loss.item())

            # loss is a mean loss per batch/sample
            # as grad_accumulations sums up the gradients, this loss must be scaled
            # by the number of grad_accumulations, to have similar behavior for
            # BS * grad_accumulations = const.
            if cfg.training.grad_accumulation != 1:
                loss = loss / cfg.training.grad_accumulation

            # Backward pass
            if (
                cfg.environment.mixed_precision
                and len(cfg.environment.gpus)
                and not cfg.environment.use_deepspeed
            ):
                scaler.scale(loss).backward()  # type: ignore
                if itr % cfg.training.grad_accumulation == 0:
                    if cfg.training.gradient_clip > 0:
                        scaler.unscale_(optimizer)  # type: ignore
                        torch.nn.utils.clip_grad_norm_(
                            model.parameters(), cfg.training.gradient_clip
                        )
                    scaler.step(optimizer)  # type: ignore
                    scaler.update()
                    optimizer.zero_grad(set_to_none=True)
            else:
                if cfg.environment.use_deepspeed:
                    model.backward(loss)  # type: ignore[operator]
                else:
                    loss.backward()
                if itr % cfg.training.grad_accumulation == 0:
                    if cfg.training.gradient_clip > 0:
                        torch.nn.utils.clip_grad_norm_(
                            model.parameters(), cfg.training.gradient_clip
                        )
                    optimizer.step()
                    optimizer.zero_grad(set_to_none=True)

            if cfg.environment._distributed:
                torch.cuda.synchronize(device=cfg.environment._local_rank)

            if scheduler is not None:
                scheduler.step()

            if cfg.environment._local_rank == 0:
                cfg.logging._logger.log(
                    "train", "loss", losses[-1], step=cfg.environment._curr_step
                )
                cfg.logging._logger.log(
                    "meta",
                    "lr",
                    optimizer.param_groups[0]["lr"],
                    step=cfg.environment._curr_step,
                )
                if cfg.training.differential_learning_rate_layers:
                    cfg.logging._logger.log(
                        "meta",
                        "lr_diff",
                        optimizer.param_groups[2]["lr"],
                        step=cfg.environment._curr_step,
                    )

                cfg.logging._logger.log(
                    "internal",
                    "current_step",
                    cfg.environment._curr_step,
                    step=cfg.environment._curr_step,
                )
                for key in output_dict:
                    if key.startswith("additional_log_"):
                        cfg.logging._logger.log(
                            "train",
                            key.replace("additional_log_", ""),
                            output_dict[key].item(),
                            step=cfg.environment._curr_step,
                        )

                # Show logs each 5% of the epoch (only if doing per epoch evaluation)
                if (itr + 1) % log_update_steps == 0 or itr == epoch_steps - 1:
                    progress_bar.set_description(
                        f"train loss: {np.mean(losses[-10:]):.2f}", refresh=False
                    )
                    if (itr + 1) % log_update_steps == 0:
                        progress_bar.update(log_update_steps)
                    else:
                        progress_bar.update(epoch_steps % log_update_steps)

                del output_dict

            # Validation loop
            if (itr + 1) % evaluation_step == 0:
                # TODO: Move back after fixing slow generation of deepspeed.
                if cfg.training.save_checkpoint == "last":
                    if cfg.environment._local_rank == 0:
                        logger.info(
                            f"Saving last model checkpoint to {cfg.output_directory}"
                        )
                    save_checkpoint(model=model, path=cfg.output_directory, cfg=cfg)
                elif cfg.training.save_checkpoint == "each_evaluation_epoch":
                    checkpoint_path = os.path.join(
                        cfg.output_directory, f"epoch_{epoch}_step_{itr}"
                    )
                    if cfg.environment._local_rank == 0:
                        logger.info(f"Saving model checkpoint to {checkpoint_path}")
                    save_checkpoint(model=model, path=checkpoint_path, cfg=cfg)
                    create_symlinks_in_parent_folder(checkpoint_path)

                val_loss, val_metric = run_eval(
                    cfg=cfg, model=model, val_dataloader=val_dataloader, val_df=val_df
                )

                if cfg.training.save_checkpoint == "best":
                    if objective_op(val_metric, best_val_metric):
                        if cfg.environment._local_rank == 0:
                            logger.info(
                                f"Saving best model checkpoint: "
                                f"val_{cfg.prediction.metric} {best_val_metric:.5} -> "
                                f"{val_metric:.5} to {cfg.output_directory}"
                            )
                        save_checkpoint(model=model, path=cfg.output_directory, cfg=cfg)
                        best_val_metric = val_metric

                model.train()

        progress_bar.close()
        del progress_bar

        if cfg.environment._distributed:
            torch.cuda.synchronize(device=cfg.environment._local_rank)
            torch.distributed.barrier()

        if cfg.environment._local_rank == 0:
            cfg.logging._logger.log(
                "internal", "epoch", epoch + 1, step=cfg.environment._curr_step
            )

    if cfg.environment._distributed:
        torch.distributed.barrier()

    return val_loss, val_metric


<<<<<<< HEAD
def run(cfg: DefaultConfigProblemBase) -> None:
=======
def run(cfg: Any) -> float:
>>>>>>> a7ee1f97
    """Runs the routine.

    Args:
        cfg: DefaultConfigProblemBase config object with all the hyperparameters
    """

    os.makedirs(cfg.output_directory, exist_ok=True)

    # Force evaluation if user trains 0 epochs
    cfg.training.evaluate_before_training = (
        cfg.training.evaluate_before_training or cfg.training.epochs == 0
    )

    # Set the random seed for reproducibility
    # either random seed when user set it -1 or deterministic user chosen seed
    if cfg.environment.seed < 0:
        cfg.environment._seed = np.random.randint(1_000_000)
    else:
        cfg.environment._seed = cfg.environment.seed

    if (
        cfg.architecture.backbone_dtype in ["int8", "int4"]
        and cfg.environment.use_deepspeed
    ):
        raise ValueError(
            f"Deepspeed do not support backbone type {cfg.architecture.backbone_dtype}."
            + " Please set backbone type to float16 or bfloat16 for using deepspeed."
        )

    # Prepare environment
    if "WORLD_SIZE" in os.environ:
        cfg.environment._distributed = int(os.environ["WORLD_SIZE"]) > 1
    else:
        cfg.environment._distributed = False

    if cfg.environment._distributed:
        cfg.environment._local_rank = int(os.environ["LOCAL_RANK"])
        cfg.environment._device = "cuda:%d" % cfg.environment._local_rank
        if cfg.environment.use_deepspeed:
            deepspeed.init_distributed()
        else:
            torch.distributed.init_process_group(backend="nccl", init_method="env://")
        cfg.environment._cpu_comm = torch.distributed.new_group(backend="gloo")

        cfg.environment._world_size = torch.distributed.get_world_size()
        cfg.environment._rank = torch.distributed.get_rank()
        torch.cuda.set_device(cfg.environment._rank)
        logger.info(
            f"Training in distributed mode with multiple processes, "
            f"1 GPU per process. Process {cfg.environment._rank}, "
            f"total: {cfg.environment._world_size} "
            f"local rank: {cfg.environment._local_rank}."
        )

        # Sync the random seed
        cfg.environment._seed = int(
            sync_across_processes(
                np.array([cfg.environment._seed]),
                cfg.environment._world_size,
                group=cfg.environment._cpu_comm,
            )[0]
        )
    else:
        cfg.environment._local_rank = 0
        cfg.environment._device = (
            "cuda:0"
            if (torch.cuda.is_available() and len(cfg.environment.gpus) > 0)
            else "cpu"
        )
        if cfg.environment._device == "cpu":
            logger.warning("Training on CPU. This will be slow.")

    set_seed(cfg.environment._seed)
    if cfg.environment._local_rank == 0:
        logger.info(f"Problem Type: {cfg.problem_type}")
        logger.info(f"Global random seed: {cfg.environment._seed}")

    cfg = set_environment(cfg)

    # we need to get train dataframe and number of labels if not set or in training mode
    if cfg.environment._local_rank == 0:
        logger.info("Preparing the data...")
    train_df, val_df = get_data(cfg)

    if (
        len(val_df) > int(os.getenv("GPT_EVAL_MAX", 100))
        and "GPT" in cfg.prediction.metric
    ):
        logger.warning(
            f"More than {os.getenv('GPT_EVAL_MAX', 100)} validation records. "
            "Safeguarding against OpenAI API costs. Setting metric to BLEU. "
            "Change GPT_EVAL_MAX to run GPT validation."
        )
        cfg.prediction.metric = "BLEU"

    # prepare data
    if cfg.environment._local_rank == 0:
        logger.info("Preparing train and validation data")
    train_dataset = get_train_dataset(train_df=train_df, cfg=cfg)
    val_dataset = get_val_dataset(val_df=val_df, cfg=cfg)
    train_dataloader = get_train_dataloader(train_ds=train_dataset, cfg=cfg)
    val_dataloader = get_val_dataloader(val_ds=val_dataset, cfg=cfg)

    if cfg.environment._local_rank == 0:
        total_training_steps = (
            cfg.training.epochs
            * len(train_dataloader)
            * cfg.training.batch_size
            * cfg.environment._world_size
        )

        num_eval_epochs = get_number_of_validation_epochs(
            training_epochs=cfg.training.epochs,
            evaluation_epochs=cfg.training.evaluation_epochs,
        )
        val_batch_size = get_inference_batch_size(cfg)

        # if zero shot, validate once before training
        total_validation_steps = (
            len(val_dataloader)
            * (num_eval_epochs + int(cfg.training.evaluate_before_training))
            * val_batch_size
            * cfg.environment._world_size
        )

    # Prepare model and optimizer
    if cfg.environment.use_deepspeed:
        ds_config = get_ds_config(cfg)
        # keep this object alive.
        dschf = HfDeepSpeedConfig(ds_config)  # noqa: F841
    with torch.device(cfg.environment._device):
        model = cfg.architecture.model_class(cfg)
        check_disk_space(model, cfg.output_directory)

        # load model weights
        if cfg.architecture.pretrained_weights != "":
            # Do not load strictly if continue training from the previous experiment
            load_checkpoint(cfg, model, strict=cfg.training.epochs == -1)
    model.to(cfg.environment._device)

    epoch_steps = len(train_dataloader)
    optimizer = get_optimizer(model=model, cfg=cfg)
    scheduler = get_scheduler(cfg=cfg, optimizer=optimizer, epoch_steps=epoch_steps)

    if cfg.environment._distributed:
        (
            model,
            optimizer,
            train_dataloader,
            val_dataloader,
            scheduler,
        ) = wrap_model_distributed(
            model=model,
            optimizer=optimizer,
            lr_scheduler=scheduler,
            train_dataloader=train_dataloader,
            val_dataloader=val_dataloader,
            cfg=cfg,
        )

    if cfg.environment.compile_model:
        # deepspeed do not support torch.compile
        if cfg.environment.use_deepspeed:
            logger.warning(
                "Deepspeed is active, but it doesn't support torch.compile."
                "Skipping compilation for this experiment."
            )
        else:
            if cfg.environment._distributed:
                model.module.backbone = torch.compile(model.module.backbone)
            else:
                model.backbone = torch.compile(model.backbone)

    # reset steps
    cfg.environment._curr_step = 0
    cfg.environment._curr_val_step = 0

    gc.collect()

    global_start_time = time.time()
    if cfg.environment._local_rank == 0:
        # re-save cfg
        save_config_yaml(f"{cfg.output_directory}/cfg.yaml", cfg)

        cfg.logging._logger = MainLogger(cfg)

        cfg.logging._logger.log(
            "internal", "total_training_steps", total_training_steps, step=0
        )

        cfg.logging._logger.log(
            "internal", "total_validation_steps", total_validation_steps, step=0
        )

        cfg.logging._logger.log(
            "internal",
            "global_start_time",
            global_start_time,
            step=cfg.environment._curr_step,
        )
        # re-save config
        save_config_yaml(f"{cfg.output_directory}/cfg.yaml", cfg)

    val_loss, val_metric = run_train(
        cfg=cfg,
        model=model,
        optimizer=optimizer,
        scheduler=scheduler,
        epoch_steps=epoch_steps,
        train_dataloader=train_dataloader,
        val_dataloader=val_dataloader,
        val_df=val_df,
    )

    # reset external logging
    if cfg.environment._local_rank == 0:
        cfg.logging._logger.reset_external()

    experiment_path = f"{cfg.output_directory}"

    if cfg.training.epochs == 0 and cfg.training.save_checkpoint != "disable":
        checkpoint_path = cfg.output_directory
        if cfg.environment._local_rank == 0:
            logger.info(f"Saving last model checkpoint to {checkpoint_path}")
        save_checkpoint(model=model, path=checkpoint_path, cfg=cfg)

    if cfg.environment._local_rank == 0:
        save_config_yaml(f"{cfg.output_directory}/cfg.yaml", cfg)
        save_prediction_outputs(cfg.experiment_name, experiment_path)

        flag_path = os.path.join(cfg.output_directory, "flags.json")
        write_flag(flag_path, "status", "finished")
        time_took = time.time() - global_start_time
        if time_took > 86400:
            # if more than one day, show days
            # need to subtract 1 day from time_took since strftime shows day of year
            # which starts counting at 1
            time_took_formatted = time.strftime(
                "%-jd %H:%M:%S", time.gmtime(float(time_took - 86400))
            )
        else:
            time_took_formatted = time.strftime(
                "%H:%M:%S", time.gmtime(float(time_took))
            )
        write_flag(flag_path, "info", f"Runtime: {time_took_formatted}")

    return val_metric


if __name__ == "__main__":
    parser = argparse.ArgumentParser(description="")
    parser.add_argument(
        "-C", "--config", help="config filename", default=argparse.SUPPRESS
    )
    parser.add_argument("-Y", "--yaml", help="yaml filename", default=argparse.SUPPRESS)
    parser_args, unknown = parser.parse_known_args(sys.argv)

    if "config" in parser_args:
        cfg: DefaultConfigProblemBase = load_config_py(parser_args.config)
    elif "yaml" in parser_args:
        cfg: DefaultConfigProblemBase = load_config_yaml(parser_args.yaml)
    else:
        raise ValueError("Please, provide a configuration file")

    extra_args = []
    for arg_orig in unknown:
        if arg_orig.startswith(("-", "--")):
            arg = arg_orig.replace("-", "").split(".")
            try:
                arg_type = getattr(cfg, arg[0]).get_annotations()[arg[1]]
            except (AttributeError, KeyError):
                continue
            if arg_type == bool:
                parser.add_argument(arg_orig, type=util.strtobool)
            else:
                parser.add_argument(arg_orig, type=arg_type)
            extra_args.append(arg)

    args = parser.parse_args()

    for arg in extra_args:
        value = getattr(args, ".".join(arg))
        setattr(getattr(cfg, arg[0]), arg[1], value)

    out_dir = cfg.output_directory
    os.makedirs(out_dir, exist_ok=True)

    initialize_logging(cfg)

    try:
        run(cfg=cfg)
    except Exception:
        logging.error("Exception occurred during the run:", exc_info=True)
        if ("WORLD_SIZE" in os.environ) and (int(os.environ["WORLD_SIZE"]) > 1):
            kill_ddp_processes()<|MERGE_RESOLUTION|>--- conflicted
+++ resolved
@@ -428,11 +428,7 @@
     return val_loss, val_metric
 
 
-<<<<<<< HEAD
-def run(cfg: DefaultConfigProblemBase) -> None:
-=======
-def run(cfg: Any) -> float:
->>>>>>> a7ee1f97
+def run(cfg: DefaultConfigProblemBase) -> float:
     """Runs the routine.
 
     Args:
