import os

os.environ["OMP_NUM_THREADS"] = "1"
os.environ["MKL_NUM_THREADS"] = "1"
os.environ["OPENBLAS_NUM_THREADS"] = "1"
os.environ["VECLIB_MAXIMUM_THREADS"] = "1"
os.environ["NUMEXPR_NUM_THREADS"] = "1"
os.environ["TOKENIZERS_PARALLELISM"] = "false"

import argparse
import gc
import logging
import sys
import time
from distutils import util
from typing import Any, Callable, Dict, Tuple

import numpy as np
import pandas as pd
import torch
from torch.cuda.amp import GradScaler, autocast
from torch.distributed.fsdp.sharded_grad_scaler import ShardedGradScaler
from tqdm import tqdm

from llm_studio.src.datasets.text_utils import get_tokenizer
from llm_studio.src.loggers import MainLogger
from llm_studio.src.trl.trainer import PPOTrainer
from llm_studio.src.utils.config_utils import (
    load_config_py,
    load_config_yaml,
    save_config_yaml,
)
from llm_studio.src.utils.data_utils import (
    get_data,
    get_inference_batch_size,
    get_train_dataloader,
    get_train_dataset,
    get_val_dataloader,
    get_val_dataset,
)
from llm_studio.src.utils.exceptions import LLMTrainingException
from llm_studio.src.utils.export_utils import save_prediction_outputs
from llm_studio.src.utils.gpu_utils import sync_across_processes
from llm_studio.src.utils.logging_utils import (
    TqdmToLogger,
    initialize_logging,
    log_plot,
    write_flag,
)
from llm_studio.src.utils.modeling_utils import (
    get_number_of_validation_epochs,
    get_optimizer,
    get_scheduler,
    load_checkpoint,
    reduce_metric,
    run_inference,
    save_checkpoint,
    save_predictions,
    wrap_model_distributed,
)
from llm_studio.src.utils.utils import kill_ddp_processes, set_environment, set_seed

logger = logging.getLogger(__name__)


@torch.inference_mode(mode=True)
def run_eval(
    cfg,
    model: torch.nn.Module,
    val_dataloader: torch.utils.data.DataLoader,
    val_df: pd.DataFrame,
    mode: str = "validation",
) -> Tuple:
    """Runs the evaluation loop.

    Args:
        cfg: config object
        model: trained model
        val_dataloader: validation Dataloader
        val_df: validation DataFrame
        mode: validation

    Returns:
        Validation loss
    """

    model.eval()
    val_data: Dict[str, Any] = run_inference(
        cfg, model, val_dataloader, mode
    )  # type: ignore

    # Sync validation predictions across GPUs
    if cfg.environment._distributed and cfg.environment._distributed_inference:
        for key, value in val_data.items():
            val_data[key] = sync_across_processes(
                value, cfg.environment._world_size, group=cfg.environment._cpu_comm
            )

    # Drop any extra observations
    for k, v in val_data.items():
        val_data[k] = v[: len(val_dataloader.dataset)]  # type: ignore

    if cfg.environment._local_rank == 0:
        val_data = val_dataloader.dataset.postprocess_output(  # type: ignore
            cfg=cfg, df=val_df, output=val_data
        )

    val_loss = 0.0
    val_metric = 0.0
    if cfg.environment._local_rank == 0:
        # Calculate validation loss
        if "loss" in val_data:
            assert isinstance(val_data["loss"], torch.Tensor)
            val_losses = val_data["loss"].float().cpu().numpy()
            val_loss = np.mean(val_losses)
            logger.info(f"Mean {mode} loss: {np.mean(val_losses):.5f}")
            cfg.logging._logger.log(
                mode, "loss", val_loss, step=cfg.environment._curr_step
            )

        # Calculate reduced validation metric
        _, _, reduce = cfg.prediction.metric_class.get(cfg.prediction.metric)
        val_metric = reduce_metric(val_data, reduce=reduce)

        logger.info(f"{mode.capitalize()} {cfg.prediction.metric}: {val_metric:.5f}")
        cfg.logging._logger.log(
            mode, cfg.prediction.metric, val_metric, step=cfg.environment._curr_step
        )

        # Log plots
        if val_df is not None:
            plot = cfg.logging.plots_class.plot_validation_predictions(
                val_outputs=val_data, cfg=cfg, val_df=val_df, mode="validation"
            )
            log_plot(cfg, plot, "validation_predictions")

        save_predictions(cfg, val_data, val_dataloader, val_df, mode)

    if cfg.environment._distributed:
        torch.distributed.barrier()

<<<<<<< HEAD
    return val_data, val_loss, val_metric
=======
    torch.inference_mode(mode=False)

    return val_loss, val_metric
>>>>>>> 882d356c


def run_train(
    cfg: Any,
    model: torch.nn.Module,
    reward_model: Any,
    train_dataloader: torch.utils.data.DataLoader,
    val_dataloader: torch.utils.data.DataLoader,
    val_df: pd.DataFrame,
):
    """Runs the training loop.

    Args:
        cfg: config object
        model: model
        train_dataloader: training Dataloader
        train_df: train DataFrame
        val_dataloader: validation Dataloader
        val_df: validation DataFrame

    Returns:
        Validation prediction output
        Validation loss
        Validation metric
        Last train batch
    """

    epoch_steps = len(train_dataloader)

    optimizer = get_optimizer(model=model, cfg=cfg)
    scheduler = get_scheduler(cfg=cfg, optimizer=optimizer, epoch_steps=epoch_steps)

    if cfg.environment.mixed_precision:
        if cfg.environment.use_fsdp:
            scaler = ShardedGradScaler()
        else:
            scaler = GradScaler()
    else:
        scaler = None

    optimizer.zero_grad(set_to_none=True)

    # Prepare NLP Augmentation
    nlp_augment = None
    if hasattr(cfg.augmentation, "nlp_augmentations_class"):
        nlp_augment = cfg.augmentation.nlp_augmentations_class(cfg=cfg)

    start_epoch = 0

    _, metric_mode, _ = cfg.prediction.metric_class.get(cfg.prediction.metric)
    objective_op: Callable[[float, float], bool]
    if metric_mode == "max":
        best_val_metric = -np.inf
        objective_op = np.greater
    else:
        best_val_metric = np.inf
        objective_op = np.less

    num_updates = 0

    batch = None
    if cfg.training.evaluate_before_training:
        val_loss, val_metric = run_eval(
            cfg=cfg, model=model, val_dataloader=val_dataloader, val_df=val_df
        )

    if cfg.training.use_rlhf:
        # initialize trainer
        tokenizer = get_tokenizer(cfg)
        ppo_trainer = PPOTrainer(
            cfg=cfg,
            model=model,
            tokenizer=tokenizer,
            optimizer=optimizer,
            lr_scheduler=scheduler,
        )

    for epoch in range(start_epoch, cfg.training.epochs):
        set_seed(
            cfg.environment._seed
            + epoch * cfg.environment._world_size * cfg.environment.number_of_workers
            + cfg.environment._local_rank * cfg.environment.number_of_workers
        )
        if cfg.environment._local_rank == 0:
            logger.info(f"Training Epoch: {epoch + 1} / {cfg.training.epochs}")

        if cfg.environment._distributed and hasattr(
            train_dataloader.sampler, "set_epoch"
        ):
            train_dataloader.sampler.set_epoch(epoch)  # type: ignore

        tqdm_out = TqdmToLogger(logger, level=logging.INFO)
        progress_bar = tqdm(
            total=epoch_steps,
            disable=cfg.environment._local_rank != 0,
            file=tqdm_out,
            ascii=True,
            desc="train loss",
            mininterval=0,
        )
        tr_it = iter(train_dataloader)

        losses = []
        model.train()

        log_update_steps = max(epoch_steps // 20, 1)
        evaluation_step = int(epoch_steps * cfg.training.evaluation_epochs)
        for itr in range(epoch_steps):
            num_updates += 1
            cfg.environment._curr_step += (
                cfg.training.batch_size * cfg.environment._world_size
            )

            # Get batch
            data = next(tr_it)

            # Batch to device
            batch = cfg.dataset.dataset_class.batch_to_device(
                data, cfg.environment._device
            )

            # NLP augmentation
            if nlp_augment is not None:
                batch = nlp_augment(batch)

            # Plot first batch
            if epoch == 0 and itr == 0 and cfg.environment._local_rank == 0:
                plot = cfg.logging.plots_class.plot_batch(batch=batch, cfg=cfg)
                log_plot(cfg, plot, "train_data")

            if cfg.training.use_rlhf:
                torch.inference_mode(mode=True)
                logger.debug("Rollout: Generating response from active model")
                output_dict = {}
                output_dict["predicted_answer_ids"] = model.generate(
                    batch, model.cfg, remove_prompt=True
                ).detach()
                output_dict = train_dataloader.dataset.postprocess_batch_predictions(
                    cfg=cfg, output=output_dict
                )

                logger.debug("Evaluation: Score from reward model")
                # tokenize prompt & output internally
                if cfg.training.offload_reward_model:
                    reward_model.to(cfg.environment._device)
                with autocast(enabled=cfg.environment.mixed_precision):
                    scores = reward_model.get_score(
                        batch["reward_model_prompt_text"],
                        output_dict["predicted_text"],
                    )
                if cfg.training.offload_reward_model:
                    reward_model.to("cpu")
                torch.inference_mode(mode=False)

                # score by reward model
                reward = [torch.tensor(score, dtype=torch.float32) for score in scores]

                # remove padding from query and response
                batch["input_ids"] = batch["input_ids"].detach().cpu()
                query_tensor = [
                    input_ids[torch.where(att_mask == 1)[0].min() :]
                    if len(torch.where(att_mask == 1)[0]) > 0
                    else input_ids
                    for input_ids, att_mask in zip(
                        batch["input_ids"].detach().cpu(), batch["attention_mask"]
                    )
                ]
                pad_tok_id = (
                    model.backbone.config.pad_token_id
                    or model.backbone.config.eos_token_id
                )
                output_dict["predicted_answer_ids"] = (
                    output_dict["predicted_answer_ids"].detach().cpu()
                )
                response_tensor = [
                    predicted_answer_ids[
                        : torch.where(predicted_answer_ids == pad_tok_id)[0].min()
                    ]
                    if len(torch.where(predicted_answer_ids == pad_tok_id)[0]) > 0
                    else predicted_answer_ids
                    for predicted_answer_ids in output_dict["predicted_answer_ids"]
                ]

                # for i in range(len(reward)):
                #     print("Raw prompt text:", batch["reward_model_prompt_text"][i])
                #     print("Predicted text:", output_dict["predicted_text"][i])
                #     print("reward", reward[i])
                #     print("query_tensor", query_tensor[i].shape)
                #     print("response_tensor", response_tensor[i].shape)

                del output_dict
                del batch

                output_dict = ppo_trainer.step(query_tensor, response_tensor, reward)
                del query_tensor, response_tensor, reward, scores

                loss = output_dict["ppo/loss/total"]
                losses.append(loss)
            else:
                # Forward pass
                with autocast(enabled=cfg.environment.mixed_precision):
                    output_dict = model.forward(batch)

                loss = output_dict["loss"]
                if ~np.isfinite(loss.item()) and (num_updates > 20):
                    raise LLMTrainingException(
                        "NaN caught in loss during training. "
                        "Please, reduce learning rate, change dtype, "
                        "or disable mixed precision. Alternatively, "
                        "gradient clipping may help to stabilize training."
                    )
                losses.append(loss.item())

                # loss is a mean loss per batch/sample
                # as grad_accumulations sums up the gradients, this loss must be scaled
                # by the number of grad_accumulations, to have similar behavior for
                # BS * grad_accumulations = const.
                if cfg.training.grad_accumulation != 1:
                    loss = loss / cfg.training.grad_accumulation

                # Backward pass
                if cfg.environment.mixed_precision:
                    scaler.scale(loss).backward()
                    if num_updates % cfg.training.grad_accumulation == 0:
                        if cfg.training.gradient_clip > 0:
                            scaler.unscale_(optimizer)
                            torch.nn.utils.clip_grad_norm_(
                                model.parameters(), cfg.training.gradient_clip
                            )
                        scaler.step(optimizer)
                        scaler.update()
                        optimizer.zero_grad(set_to_none=True)
                else:
                    loss.backward()
                    if num_updates % cfg.training.grad_accumulation == 0:
                        if cfg.training.gradient_clip > 0:
                            torch.nn.utils.clip_grad_norm_(
                                model.parameters(), cfg.training.gradient_clip
                            )
                        optimizer.step()
                        optimizer.zero_grad(set_to_none=True)

                if cfg.environment._distributed:
                    torch.cuda.synchronize(device=cfg.environment._local_rank)

                if scheduler is not None:
                    scheduler.step()

            if cfg.environment._local_rank == 0:
                if cfg.training.use_rlhf:
                    # additional RLHF specific logging
                    for key in output_dict.keys():
                        if isinstance(output_dict[key], (float, int)) or (
                            isinstance(output_dict[key], np.ndarray)
                            and output_dict[key].size == 1
                        ):
                            if np.isfinite(output_dict[key]):
                                cfg.logging._logger.log(
                                    "train",
                                    key,
                                    output_dict[key],
                                    step=cfg.environment._curr_step,
                                )
                cfg.logging._logger.log(
                    "train", "loss", losses[-1], step=cfg.environment._curr_step
                )
                cfg.logging._logger.log(
                    "meta",
                    "lr",
                    optimizer.param_groups[0]["lr"],
                    step=cfg.environment._curr_step,
                )
                if cfg.training.differential_learning_rate_layers:
                    cfg.logging._logger.log(
                        "meta",
                        "lr_diff",
                        optimizer.param_groups[2]["lr"],
                        step=cfg.environment._curr_step,
                    )

                cfg.logging._logger.log(
                    "internal",
                    "current_step",
                    cfg.environment._curr_step,
                    step=cfg.environment._curr_step,
                )

                # Show logs each 5% of the epoch (only if doing per epoch evaluation)
                if (itr + 1) % log_update_steps == 0 or itr == epoch_steps - 1:
                    progress_bar.set_description(
                        f"train loss: {np.mean(losses[-10:]):.2f}", refresh=False
                    )
                    if (itr + 1) % log_update_steps == 0:
                        progress_bar.update(log_update_steps)
                    else:
                        progress_bar.update(epoch_steps % log_update_steps)

                del output_dict

            # Validation loop
            if (itr + 1) % evaluation_step == 0:
                if cfg.training.evaluation_epochs == 1:
                    progress_bar.close()

                val_loss, val_metric = run_eval(
                    cfg=cfg, model=model, val_dataloader=val_dataloader, val_df=val_df
                )
                if cfg.environment._local_rank == 0:
                    if (
                        objective_op(val_metric, best_val_metric)
                        and cfg.training.save_best_checkpoint
                    ):
                        if cfg.environment._local_rank == 0:
                            checkpoint_path = cfg.output_directory
                            logger.info(
                                f"Saving best model checkpoint: "
                                f"val_{cfg.prediction.metric} {best_val_metric:.5} -> "
                                f"{val_metric:.5} to {checkpoint_path}"
                            )

                            save_checkpoint(model=model, path=checkpoint_path, cfg=cfg)
                        best_val_metric = val_metric

                model.train()

        progress_bar.close()
        del progress_bar

        if cfg.environment._distributed:
            torch.cuda.synchronize(device=cfg.environment._local_rank)
            torch.distributed.barrier()

        if cfg.environment._local_rank == 0:
            cfg.logging._logger.log(
                "internal", "epoch", epoch + 1, step=cfg.environment._curr_step
            )

    if cfg.environment._distributed:
        torch.distributed.barrier()

<<<<<<< HEAD
    return val_data, val_loss, val_metric
=======
    return val_loss, val_metric
>>>>>>> 882d356c


def run(cfg: Any) -> None:
    """Runs the routine.

    Args:
        cfg: config object with all the hyperparameters
    """

    os.makedirs(cfg.output_directory, exist_ok=True)

    # Force evaluation if user trains 0 epochs
    cfg.training.evaluate_before_training = (
        cfg.training.evaluate_before_training or cfg.training.epochs == 0
    )

    # Set the random seed for reproducibility
    # either random seed when user set it -1 or deterministic user chosen seed
    if cfg.environment.seed < 0:
        cfg.environment._seed = np.random.randint(1_000_000)
    else:
        cfg.environment._seed = cfg.environment.seed

    # Prepare environment
    if "WORLD_SIZE" in os.environ:
        cfg.environment._distributed = int(os.environ["WORLD_SIZE"]) > 1
    else:
        cfg.environment._distributed = False

    if cfg.environment._distributed:
        cfg.environment._local_rank = int(os.environ["LOCAL_RANK"])
        cfg.environment._device = "cuda:%d" % cfg.environment._local_rank
        torch.distributed.init_process_group(backend="nccl", init_method="env://")
        cfg.environment._cpu_comm = torch.distributed.new_group(backend="gloo")

        cfg.environment._world_size = torch.distributed.get_world_size()
        cfg.environment._rank = torch.distributed.get_rank()
        torch.cuda.set_device(cfg.environment._rank)
        logger.info(
            f"Training in distributed mode with multiple processes, "
            f"1 GPU per process. Process {cfg.environment._rank}, "
            f"total: {cfg.environment._world_size} "
            f"local rank: {cfg.environment._local_rank}."
        )

        # Sync the random seed
        cfg.environment._seed = int(
            sync_across_processes(
                np.array([cfg.environment._seed]),
                cfg.environment._world_size,
                group=cfg.environment._cpu_comm,
            )[0]
        )
    else:
        cfg.environment._local_rank = 0
        cfg.environment._device = "cuda:0"

    set_seed(cfg.environment._seed)
    if cfg.environment._local_rank == 0:
        logger.info(f"Global random seed: {cfg.environment._seed}")

    cfg = set_environment(cfg)

    # we need to get train dataframe and number of labels if not set or in training mode
    if cfg.environment._local_rank == 0:
        logger.info("Preparing the data...")
    train_df, val_df = get_data(cfg)

    if (
        len(val_df) > int(os.getenv("GPT_EVAL_MAX", 100))
        and "GPT" in cfg.prediction.metric
    ):
        logger.warning(
            f"More than {os.getenv('GPT_EVAL_MAX', 100)} validation records. "
            "Safeguarding against OpenAI API costs. Setting metric to BLEU. "
            "Change GPT_EVAL_MAX to run GPT validation."
        )
        cfg.prediction.metric = "BLEU"

    # prepare data
    if cfg.environment._local_rank == 0:
        logger.info("Preparing train and validation data")
    train_dataset = get_train_dataset(train_df=train_df, cfg=cfg)
    val_dataset = get_val_dataset(val_df=val_df, cfg=cfg)
    train_dataloader = get_train_dataloader(train_ds=train_dataset, cfg=cfg)
    val_dataloader = get_val_dataloader(val_ds=val_dataset, cfg=cfg)

    if cfg.environment._local_rank == 0:
        total_training_steps = (
            cfg.training.epochs
            * len(train_dataloader)
            * cfg.training.batch_size
            * cfg.environment._world_size
        )

        num_eval_epochs = get_number_of_validation_epochs(
            training_epochs=cfg.training.epochs,
            evaluation_epochs=cfg.training.evaluation_epochs,
        )
        val_batch_size = get_inference_batch_size(cfg)

        # if zero shot, validate once before training
        total_validation_steps = (
            len(val_dataloader)
            * (num_eval_epochs + int(cfg.training.evaluate_before_training))
            * val_batch_size
            * cfg.environment._world_size
        )

    # Prepare model
    with torch.device(cfg.environment._device):
        model = cfg.architecture.model_class(cfg)

        if cfg.training.use_rlhf:
            logger.info("Using RLHF - Loading reward model")
            reward_model = cfg.architecture.reward_model_class(cfg)
            reward_model.eval()
        else:
            reward_model = None

        # load model weights
        if cfg.architecture.pretrained_weights != "":
            # Do not load strictly if continue training from the previous experiment
            load_checkpoint(cfg, model, strict=cfg.training.epochs == -1)

    model.to(cfg.environment._device)
    if cfg.training.use_rlhf:
        if cfg.training.offload_reward_model:
            reward_model.to("cpu")
        else:
            reward_model.to(cfg.environment._device)

    if cfg.architecture.force_embedding_gradients:
        for module in model.modules():
            if isinstance(module, torch.nn.Embedding):
                for param in module.parameters():
                    param.requires_grad = True
                    param.data = param.data.float()

    if cfg.environment._distributed:
        model = wrap_model_distributed(model, cfg, cfg.environment.use_fsdp)

    if cfg.environment.compile_model:
        if cfg.environment._distributed:
            model.module.backbone = torch.compile(model.module.backbone)
        else:
            model.backbone = torch.compile(model.backbone)

    # Force settings when saving best checkpoint
    if cfg.training.save_best_checkpoint:
        cfg.training.evaluation_epochs = 1
        cfg.training.train_validation_data = False

    # reset steps
    cfg.environment._curr_step = 0
    cfg.environment._curr_val_step = 0

    gc.collect()

    global_start_time = time.time()
    if cfg.environment._local_rank == 0:
        # re-save cfg
        save_config_yaml(f"{cfg.output_directory}/cfg.yaml", cfg)

        cfg.logging._logger = MainLogger(cfg)

        cfg.logging._logger.log(
            "internal", "total_training_steps", total_training_steps, step=0
        )

        cfg.logging._logger.log(
            "internal", "total_validation_steps", total_validation_steps, step=0
        )

        cfg.logging._logger.log(
            "internal",
            "global_start_time",
            global_start_time,
            step=cfg.environment._curr_step,
        )
        # re-save config
        save_config_yaml(f"{cfg.output_directory}/cfg.yaml", cfg)

<<<<<<< HEAD
    val_data, val_loss, val_metric = run_train(
=======
    val_loss, val_metric = run_train(
>>>>>>> 882d356c
        cfg=cfg,
        model=model,
        reward_model=reward_model,
        train_dataloader=train_dataloader,
        val_dataloader=val_dataloader,
        val_df=val_df,
    )

    # reset external logging
    if cfg.environment._local_rank == 0:
        cfg.logging._logger.reset_external()

    experiment_path = f"{cfg.output_directory}"

    if cfg.environment._local_rank == 0:
        if not cfg.training.save_best_checkpoint:
            checkpoint_path = cfg.output_directory

            logger.info(
                f"Saving last model checkpoint: "
                f"val_loss {val_loss:.5}, val_{cfg.prediction.metric} "
                f"{val_metric:.5} to {checkpoint_path}"
            )

            save_checkpoint(model=model, path=checkpoint_path, cfg=cfg)

        save_config_yaml(f"{cfg.output_directory}/cfg.yaml", cfg)

    if cfg.environment._local_rank == 0:
        save_prediction_outputs(cfg.experiment_name, experiment_path)

    if cfg.environment._local_rank == 0:
        flag_path = os.path.join(cfg.output_directory, "flags.json")
        write_flag(flag_path, "status", "finished")
        time_took = time.time() - global_start_time
        if time_took > 86400:
            time_took_formatted = time.strftime(
                "%-jd %H:%M:%S", time.gmtime(float(time_took))
            )
        else:
            time_took_formatted = time.strftime(
                "%H:%M:%S", time.gmtime(float(time_took))
            )
        write_flag(flag_path, "info", f"Runtime: {time_took_formatted}")


if __name__ == "__main__":
    parser = argparse.ArgumentParser(description="")
    parser.add_argument(
        "-C", "--config", help="config filename", default=argparse.SUPPRESS
    )
    parser.add_argument("-Y", "--yaml", help="yaml filename", default=argparse.SUPPRESS)
    parser_args, unknown = parser.parse_known_args(sys.argv)

    if "config" in parser_args:
        cfg = load_config_py(parser_args.config)
    elif "yaml" in parser_args:
        cfg = load_config_yaml(parser_args.yaml)
    else:
        raise ValueError("Please, provide a configuration file")

    extra_args = []
    for arg_orig in unknown:
        if arg_orig.startswith(("-", "--")):
            arg = arg_orig.replace("-", "").split(".")
            try:
                arg_type = getattr(cfg, arg[0]).get_annotations()[arg[1]]
            except (AttributeError, KeyError):
                continue
            if arg_type == bool:
                parser.add_argument(arg_orig, type=util.strtobool)
            else:
                parser.add_argument(arg_orig, type=arg_type)
            extra_args.append(arg)

    args = parser.parse_args()

    for arg in extra_args:
        value = getattr(args, ".".join(arg))
        setattr(getattr(cfg, arg[0]), arg[1], value)

    out_dir = cfg.output_directory
    os.makedirs(out_dir, exist_ok=True)

    initialize_logging(cfg)

    try:
        run(cfg=cfg)
    except Exception:
        logging.error("Exception occurred during the run:", exc_info=True)
        kill_ddp_processes()<|MERGE_RESOLUTION|>--- conflicted
+++ resolved
@@ -139,13 +139,9 @@
     if cfg.environment._distributed:
         torch.distributed.barrier()
 
-<<<<<<< HEAD
-    return val_data, val_loss, val_metric
-=======
     torch.inference_mode(mode=False)
 
     return val_loss, val_metric
->>>>>>> 882d356c
 
 
 def run_train(
@@ -486,11 +482,7 @@
     if cfg.environment._distributed:
         torch.distributed.barrier()
 
-<<<<<<< HEAD
-    return val_data, val_loss, val_metric
-=======
     return val_loss, val_metric
->>>>>>> 882d356c
 
 
 def run(cfg: Any) -> None:
@@ -674,11 +666,7 @@
         # re-save config
         save_config_yaml(f"{cfg.output_directory}/cfg.yaml", cfg)
 
-<<<<<<< HEAD
-    val_data, val_loss, val_metric = run_train(
-=======
     val_loss, val_metric = run_train(
->>>>>>> 882d356c
         cfg=cfg,
         model=model,
         reward_model=reward_model,
