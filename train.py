--- conflicted
+++ resolved
@@ -579,13 +579,7 @@
             step=cfg.environment._curr_step,
         )
         # re-save config
-<<<<<<< HEAD
         save_config_yaml(f"{cfg.output_directory}/cfg.yaml", cfg)
-=======
-        cfg_to_save = copy(cfg)
-        cfg_to_save.logging._logger.reset_external()
-        save_config(f"{cfg.output_directory}/cfg.p", cfg_to_save)
->>>>>>> a53804f1
 
     val_data, val_loss, val_metric, last_batch = run_train(
         cfg=cfg,
