--- conflicted
+++ resolved
@@ -427,8 +427,6 @@
 
     os.makedirs(cfg.output_directory, exist_ok=True)
 
-<<<<<<< HEAD
-=======
     # get run flags for routine
     do_run_train = False
     if cfg.training.epochs >= 0:
@@ -439,7 +437,6 @@
         cfg.training.evaluate_before_training or cfg.training.epochs == 0
     )
 
->>>>>>> 2e96bbe5
     # Set the random seed for reproducibility
     # either random seed when user set it -1 or deterministic user chosen seed
     if cfg.environment.seed < 0:
