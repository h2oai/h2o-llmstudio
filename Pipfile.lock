--- conflicted
+++ resolved
@@ -1,11 +1,7 @@
 {
     "_meta": {
         "hash": {
-<<<<<<< HEAD
             "sha256": "510a572d28a48f9e9f04f973da1032937d298b79b2479b3eb2c11d1a35212373"
-=======
-            "sha256": "cc1f17995255bc8db86d77f73a61e97b1c3cf580a514168bc5eb58aed8dca30f"
->>>>>>> 927e12d8
         },
         "pipfile-spec": 6,
         "requires": {
@@ -1195,11 +1191,7 @@
         },
         "peft": {
             "git": "https://github.com/huggingface/peft",
-<<<<<<< HEAD
             "ref": "4f542e319f5a164116946e999b197cc95f138567"
-=======
-            "ref": "06fd06a4d2e8ed8c3a253c67d9c3cb23e0f497ad"
->>>>>>> 927e12d8
         },
         "pillow": {
             "hashes": [
@@ -1262,7 +1254,6 @@
             ],
             "markers": "python_version >= '3.8'",
             "version": "==10.0.0"
-<<<<<<< HEAD
         },
         "pipreqs": {
             "hashes": [
@@ -1271,8 +1262,6 @@
             ],
             "markers": "python_version >= '3.7'",
             "version": "==0.4.13"
-=======
->>>>>>> 927e12d8
         },
         "portalocker": {
             "hashes": [
