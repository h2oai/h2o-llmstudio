--- conflicted
+++ resolved
@@ -1,11 +1,7 @@
 {
     "_meta": {
         "hash": {
-<<<<<<< HEAD
-            "sha256": "bb39674ab036f3b014653a72775c3ebe269efe8a7dcd56201b9a70df44ba3cce"
-=======
-            "sha256": "85a6629d0a468156cfb7804b2c57166278704eb21f48ded4ec0a530b9d025368"
->>>>>>> 64fa2d2f
+           "sha256": "85a6629d0a468156cfb7804b2c57166278704eb21f48ded4ec0a530b9d025368"
         },
         "pipfile-spec": 6,
         "requires": {
@@ -233,7 +229,6 @@
         },
         "boto3": {
             "hashes": [
-<<<<<<< HEAD
                 "sha256:09e3d17c718bc938a76774f31bc557b20733c0f5f9135a3e7782b55f3459cbdd",
                 "sha256:d213a6fea9db6d537b1e65924133d8279ada79a40bc840d4930e1b64be869d4c"
             ],
@@ -248,22 +243,6 @@
             ],
             "markers": "python_version >= '3.8'",
             "version": "==1.34.58"
-=======
-                "sha256:8b3f5cc7fbedcbb22271c328039df8a6ab343001e746e0cdb24774c426cadcf8",
-                "sha256:f201b6a416f809283d554c652211eecec9fe3a52ed4063dab3f3e7aea7571d9c"
-            ],
-            "index": "pypi",
-            "markers": "python_version >= '3.8'",
-            "version": "==1.34.54"
-        },
-        "botocore": {
-            "hashes": [
-                "sha256:4061ff4be3efcf53547ebadf2c94d419dfc8be7beec24e9fa1819599ffd936fa",
-                "sha256:bf215d93e9d5544c593962780d194e74c6ee40b883d0b885e62ef35fc0ec01e5"
-            ],
-            "markers": "python_version >= '3.8'",
-            "version": "==1.34.54"
->>>>>>> 64fa2d2f
         },
         "bravado": {
             "hashes": [
