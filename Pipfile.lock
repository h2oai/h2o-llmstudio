--- conflicted
+++ resolved
@@ -1,11 +1,7 @@
 {
     "_meta": {
         "hash": {
-<<<<<<< HEAD
-            "sha256": "fcb04461388d0417492bb97179a55ba47c5842709488ad2650c4e6263754911b"
-=======
-            "sha256": "52e85838a53254a2c5ccbaa3f33bc62476be6246026205cda560f094ac4f56b8"
->>>>>>> 04da2974
+            "sha256": "2a8ac9b9b84a348d8ea645f4274d3028f31d7ad2df2f6092a3c60151848d4b94"
         },
         "pipfile-spec": 6,
         "requires": {
@@ -2211,17 +2207,6 @@
             ],
             "markers": "python_version >= '3.7'",
             "version": "==1.9.2"
-<<<<<<< HEAD
-        },
-        "zipp": {
-            "hashes": [
-                "sha256:112929ad649da941c23de50f356a2b5570c954b65150642bccdd66bf194d224b",
-                "sha256:48904fc76a60e542af151aded95726c1a5c34ed43ab4134b597665c86d7ad556"
-            ],
-            "markers": "python_version < '3.10'",
-            "version": "==3.15.0"
-=======
->>>>>>> main
         }
     },
     "develop": {
@@ -2787,7 +2772,7 @@
                 "sha256:939de3e7a6161af0c887ef91b7d41a53e7c5a1ca976325f429cb46ea9bc30ecc",
                 "sha256:de526c12914f0c550d15924c62d72abc48d6fe7364aa87328337a31007fe8a4f"
             ],
-            "markers": "python_version >= '3.7'",
+            "markers": "python_version < '3.11'",
             "version": "==2.0.1"
         },
         "types-pyyaml": {
