--- conflicted
+++ resolved
@@ -1,11 +1,7 @@
 {
     "_meta": {
         "hash": {
-<<<<<<< HEAD
             "sha256": "700b88ebcacb8c12c6e1bf025ea9bb141b4690f435baed62afd059765a5b4969"
-=======
-            "sha256": "87f2f257c1cf8ab2890f8a7329374e4e213258255f449dfedb84b7e6e1502758"
->>>>>>> 29c7d88a
         },
         "pipfile-spec": 6,
         "requires": {
@@ -2540,7 +2536,6 @@
             "markers": "python_version >= '3.7'",
             "version": "==4.5.0"
         },
-<<<<<<< HEAD
         "verspec": {
             "hashes": [
                 "sha256:741877d5633cc9464c45a469ae2a31e801e6dbbaa85b9675d481cda100f11c31",
@@ -2597,8 +2592,6 @@
             "markers": "python_version >= '3.7'",
             "version": "==3.0.0"
         },
-=======
->>>>>>> 29c7d88a
         "wheel": {
             "hashes": [
                 "sha256:cd1196f3faee2b31968d626e1731c94f99cbdb67cf5a46e4f5656cbee7738873",
