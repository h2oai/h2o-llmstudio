import os
import tempfile
import zipfile
from unittest.mock import MagicMock, patch

import pytest

from llm_studio.python_configs.text_dpo_modeling_config import (
    ConfigDPODataset,
    ConfigProblemBase,
)
from llm_studio.src.utils.utils import (
    PatchedAttribute,
    add_file_to_zip,
<<<<<<< HEAD
    check_metric,
=======
>>>>>>> f6159ac7
    create_symlinks_in_parent_folder,
    kill_child_processes,
)


<<<<<<< HEAD
def test_check_metric():
    cfg = MagicMock()
    cfg.prediction.metric = "GPT"

    with patch.dict(os.environ, {"OPENAI_API_KEY": ""}):
        cfg = check_metric(cfg)
        assert cfg.prediction.metric == "BLEU"

    with patch.dict(os.environ, {"OPENAI_API_KEY": "test_key"}):
        cfg = check_metric(cfg)
        assert cfg.prediction.metric == "GPT"


=======
>>>>>>> f6159ac7
@patch("psutil.Process")
def test_kill_child_processes(mock_process):
    mock_process.return_value.status.return_value = "running"
    mock_child_1 = MagicMock()
    mock_child_2 = MagicMock()
    mock_process.return_value.children.return_value = [mock_child_1, mock_child_2]

    assert kill_child_processes(1234)
    mock_child_1.kill.assert_called_once()
    mock_child_2.kill.assert_called_once()
<<<<<<< HEAD
    mock_process.return_value.kill.assert_called_once()
=======
>>>>>>> f6159ac7


def test_add_file_to_zip():
    with tempfile.NamedTemporaryFile() as temp_file:
        temp_file.write(b"Test content")
        temp_file.flush()

        with tempfile.NamedTemporaryFile(suffix=".zip") as temp_zip:
            with zipfile.ZipFile(temp_zip.name, "w") as zf:
                add_file_to_zip(zf, temp_file.name)

            with zipfile.ZipFile(temp_zip.name, "r") as zf:
                assert os.path.basename(temp_file.name) in zf.namelist()


def test_patched_attribute():
    cfg = ConfigProblemBase(
        dataset=ConfigDPODataset(
            prompt_column=("prompt_column",),
            answer_column="answer_column",
            rejected_answer_column="rejected_answer_column",
            parent_id_column="None",
        )
    )
    with PatchedAttribute(cfg.dataset, "answer_column", "chosen_response"):
        assert cfg.dataset.answer_column == "chosen_response"

    with PatchedAttribute(cfg.dataset, "answer_column", "new_answer_column"):
        assert cfg.dataset.answer_column == "new_answer_column"

    assert cfg.dataset.answer_column == "answer_column"

    with PatchedAttribute(cfg.dataset, "new_property", "new_value"):
        assert cfg.dataset.new_property == "new_value"  # type: ignore[attr-defined]

    with pytest.raises(AttributeError):
        cfg.dataset.new_property  # type: ignore[attr-defined]


def test_create_symlinks_in_parent_folder():
    with tempfile.TemporaryDirectory() as temp_dir:
        sub_dir = os.path.join(temp_dir, "sub")
        os.mkdir(sub_dir)

        # Create some files in the subdirectory
        for i in range(3):
            with open(os.path.join(sub_dir, f"file{i}.txt"), "w") as f:
                f.write(f"Content {i}")

        create_symlinks_in_parent_folder(sub_dir)

        # Check if symlinks were created in the parent directory
        for i in range(3):
            symlink_path = os.path.join(temp_dir, f"file{i}.txt")
            assert os.path.islink(symlink_path)
            assert os.readlink(symlink_path) == os.path.join(sub_dir, f"file{i}.txt")<|MERGE_RESOLUTION|>--- conflicted
+++ resolved
@@ -12,16 +12,12 @@
 from llm_studio.src.utils.utils import (
     PatchedAttribute,
     add_file_to_zip,
-<<<<<<< HEAD
     check_metric,
-=======
->>>>>>> f6159ac7
     create_symlinks_in_parent_folder,
     kill_child_processes,
 )
 
 
-<<<<<<< HEAD
 def test_check_metric():
     cfg = MagicMock()
     cfg.prediction.metric = "GPT"
@@ -35,8 +31,6 @@
         assert cfg.prediction.metric == "GPT"
 
 
-=======
->>>>>>> f6159ac7
 @patch("psutil.Process")
 def test_kill_child_processes(mock_process):
     mock_process.return_value.status.return_value = "running"
@@ -47,10 +41,6 @@
     assert kill_child_processes(1234)
     mock_child_1.kill.assert_called_once()
     mock_child_2.kill.assert_called_once()
-<<<<<<< HEAD
-    mock_process.return_value.kill.assert_called_once()
-=======
->>>>>>> f6159ac7
 
 
 def test_add_file_to_zip():
