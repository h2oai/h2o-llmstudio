[[source]]
name = "pypi"
url = "https://pypi.org/simple"
verify_ssl = true

[[source]]
name = "pytorch"
url = "https://download.pytorch.org/whl/cu118"
verify_ssl = false

[requires]
python_version = "3.10"

[packages]
<<<<<<< HEAD
torch = {index = "pytorch", version = "==2.0.0+cu118"}
torchvision = {index = "pytorch", version = "==0.15.1+cu118"}
torchaudio = {index = "pytorch", version = "==2.0.1+cu118"}
=======
torch = {index = "pytorch", version = "==2.0.1+cu118"}
torchvision = {index = "pytorch", version = "==0.15.2+cu118"}
>>>>>>> 148a6d1f
tqdm = ">=4.65.0, <5.0.0"
transformers = "==4.31.0"
numpy = ">=1.23.2, <2.0.0"
pandas = ">=1.4.2, <2.0.0"
scikit-learn = ">=1.0.2, <2.0.0"
boto3 = ">=1.20.24, <2.0.0"
SQLAlchemy = ">=1.4.36, <2.0.0"
dill = ">=0.3.4, <0.4.0"
pyarrow = "==8.0.0"
kaggle = ">=1.5.12, <2.0.0"
coolname = ">=2.2.0, <3.0.0"
bokeh = "==3.2.1"
beautifulsoup4 = ">=4.11.1, <5.0.0"
sqlitedict = "==1.7.0"
sentencepiece = ">=0.1.96, <0.2.0"
sacrebleu = "==2.0.0"
toml = ">=0.10.2, <0.11.0"
pyyaml = ">=6.0.0, <7.0.0"
protobuf = "==3.20.3"
fastparquet = ">=2023.7.0"
gputil = ">=1.4.0, <2.0.0"
huggingface-hub = "==0.16.4"
starlette= ">=0.27.0, <0.28.0"
<<<<<<< HEAD
bitsandbytes = "==0.39.1"
accelerate = "==0.20.3"
openai = "==0.27.7"
einops = "==0.6.1"
datasets = "==2.11.0"
=======
bitsandbytes = "==0.41.1"
accelerate = "==0.21.0"
openai = ">=0.27.7, <0.28.0"
einops = "==0.6.1"
datasets = ">=2.11.0, <3.0.0"
>>>>>>> 148a6d1f
neptune = "==1.3.1"
Jinja2 = ">=3.1.2, <4.0.0"
tenacity = ">=8.2.2, <9.0.0"
h2o-wave = "0.26"
tiktoken = "0.4.0"
hf-transfer = "0.1.3"
peft = "0.4.0"
<<<<<<< HEAD
deepspeed = ">=0.10.0"
=======
>>>>>>> 148a6d1f

[dev-packages]
pytest = "==7.4.0"
black = "==23.7.0"
coverage = "==7.2.7"
flake8-black = "==0.3.6"
flake8-isort = "==6.0.0"
flake8 = "==6.1.0"
isort = "==5.12.0"
pytest-cov = "==4.1.0"
wheel = "==0.41.0"
pytest-dependency = "==0.5.1"
types-requests = ">=2.31"
types-toml = ">=0.10"
types-pyyaml = ">=6.0"
mypy = "==1.4.1"<|MERGE_RESOLUTION|>--- conflicted
+++ resolved
@@ -12,14 +12,8 @@
 python_version = "3.10"
 
 [packages]
-<<<<<<< HEAD
-torch = {index = "pytorch", version = "==2.0.0+cu118"}
-torchvision = {index = "pytorch", version = "==0.15.1+cu118"}
-torchaudio = {index = "pytorch", version = "==2.0.1+cu118"}
-=======
 torch = {index = "pytorch", version = "==2.0.1+cu118"}
 torchvision = {index = "pytorch", version = "==0.15.2+cu118"}
->>>>>>> 148a6d1f
 tqdm = ">=4.65.0, <5.0.0"
 transformers = "==4.31.0"
 numpy = ">=1.23.2, <2.0.0"
@@ -43,19 +37,11 @@
 gputil = ">=1.4.0, <2.0.0"
 huggingface-hub = "==0.16.4"
 starlette= ">=0.27.0, <0.28.0"
-<<<<<<< HEAD
-bitsandbytes = "==0.39.1"
-accelerate = "==0.20.3"
-openai = "==0.27.7"
-einops = "==0.6.1"
-datasets = "==2.11.0"
-=======
 bitsandbytes = "==0.41.1"
 accelerate = "==0.21.0"
 openai = ">=0.27.7, <0.28.0"
 einops = "==0.6.1"
 datasets = ">=2.11.0, <3.0.0"
->>>>>>> 148a6d1f
 neptune = "==1.3.1"
 Jinja2 = ">=3.1.2, <4.0.0"
 tenacity = ">=8.2.2, <9.0.0"
@@ -63,10 +49,7 @@
 tiktoken = "0.4.0"
 hf-transfer = "0.1.3"
 peft = "0.4.0"
-<<<<<<< HEAD
 deepspeed = ">=0.10.0"
-=======
->>>>>>> 148a6d1f
 
 [dev-packages]
 pytest = "==7.4.0"
