--- conflicted
+++ resolved
@@ -780,12 +780,8 @@
     )
 
     config = update_backbone_config(config, cfg)
-<<<<<<< HEAD
-    kwargs: Dict[str, Any] = {}
-=======
     kwargs = dict()
     kwargs["token"] = os.getenv("HUGGINGFACE_TOKEN")
->>>>>>> f6159ac7
 
     quantization_config = None
     if cfg.architecture.backbone_dtype == "int8" and len(cfg.environment.gpus):
