import logging
import math
import os
from typing import Any, DefaultDict, Dict, List, Optional, Tuple, Union, no_type_check

import numpy as np
import pandas as pd
import pyarrow.parquet as pq
import torch
from sklearn.model_selection import train_test_split
from torch import distributed as dist
from torch.utils.data import DataLoader, Sampler, SequentialSampler

from llm_studio.src.utils.exceptions import LLMDataException
from llm_studio.src.utils.utils import set_seed

logger = logging.getLogger(__name__)


def read_dataframe(
    path: str,
    n_rows: int = -1,
    meta_only: bool = False,
    non_missing_columns: Optional[List[str]] = None,
    verbose: bool = False,
    handling: str = "warn",
    fill_columns: Optional[List[str]] = None,
    fill_value: Any = "",
    mode: str = "",
) -> pd.DataFrame:
    """Reading a dataframe from different file types

    Args:
        path: path of the dataframe
        n_rows: number of rows to limit to
        meta_only: return only meta information
        non_missing_columns: list of columns that cannot contain missing values
        verbose: if warning about dropped rows should be logged
        handling: how to handle missing values
        fill_columns: columns where empty value should be filled (used for empty text)
        fill_value: value to fill empty columns with (used for empty text)
        mode: dataset type, used only for better exception/log information
    Returns:
        dataframe

    """

    non_missing_columns = [] if non_missing_columns is None else non_missing_columns
    fill_columns = [] if fill_columns is None else fill_columns

    meta_info_path = os.path.split(path)
    meta_info_path = os.path.join(
        *meta_info_path[:-1],
        "__meta_info__" + meta_info_path[-1] + ".csv",
    )
    if meta_only and os.path.exists(meta_info_path):
        path = meta_info_path

    if path.endswith(".csv"):
        df = pd.read_csv(path, lineterminator="\n").reset_index(drop=True)
    elif path.endswith(".pq") or path.endswith(".parquet"):
        try:
            df = pd.read_parquet(path, engine="pyarrow").reset_index(drop=True)
        except Exception:
            df = pd.read_parquet(path, engine="fastparquet").reset_index(drop=True)
    elif path.endswith(".json") or path == "":
        return pd.DataFrame()
    else:
        raise ValueError(
            f"Could not determine type of file {path}: "
            f"CSV (`.csv`) and Parquet (`.pq` and `.parquet`) are supported."
        )

    if fill_columns:
        df[fill_columns] = df[fill_columns].fillna(fill_value)

    if meta_only and os.path.exists(meta_info_path):
        return df

    non_missing_columns = [x for x in non_missing_columns if x in df]
    if len(non_missing_columns):
        orig_size = df.shape[0]
        non_missing_index = df[non_missing_columns].dropna().index
        dropped_index = [idx for idx in df.index if idx not in non_missing_index]
        df = df.loc[non_missing_index].reset_index(drop=True)
        new_size = df.shape[0]
        if new_size < orig_size and verbose:
            logger.warning(
                f"Dropped {orig_size - new_size} rows when reading dataframe '{path}' "
                f"due to missing values encountered in one of the following columns:"
                f" {non_missing_columns} in the following rows: {dropped_index}"
            )

            if handling == "error":
                dropped_str = dropped_index

                if len(dropped_str) > 10:
                    dropped_str = dropped_str[:5] + ["..."] + dropped_str[-5:]

                dropped_str = ", ".join([str(x) for x in dropped_str])
                prefix = f"{mode} " if mode else ""
                error = (
                    f"{prefix}dataset contains {len(dropped_index)} rows with missing "
                    f"values in one of the following columns: {non_missing_columns} in "
                    f"the following rows: {dropped_str}"
                )

                raise ValueError(error.capitalize())

    if n_rows > -1:
        df = df.iloc[sample_indices(len(df), n_indices=n_rows)]

    # create meta information dataframe if it does not exist
    if not os.path.exists(meta_info_path):
        df_meta = pd.DataFrame(columns=df.columns)
        df_meta.to_csv(meta_info_path, index=False)

    return df


def get_fill_columns(cfg: Any) -> List[str]:
    if hasattr(cfg.dataset, "prompt_column"):
        if isinstance(cfg.dataset.prompt_column, (list, tuple)):
            return list(cfg.dataset.prompt_column)
        return [cfg.dataset.prompt_column]

    return []


def read_dataframe_drop_missing_labels(path: str, cfg: Any) -> pd.DataFrame:
    input_cols = list(cfg.dataset.dataset_class.get_input_columns(cfg))
    non_missing_columns = input_cols + [cfg.dataset.answer_column]
    verbose = cfg.environment._local_rank == 0
    fill_columns = get_fill_columns(cfg)
    df = read_dataframe(
        path,
        non_missing_columns=non_missing_columns,
        verbose=verbose,
        fill_columns=fill_columns,
    )
    return df


def is_valid_data_frame(path: str, csv_rows: int = 100) -> bool:
    """Checking data frame format

    Args:
        path: path of the dataframe
        csv_rows: number of rows to limit to when checking csv files

    Returns:
        bool

    """
    try:
        if path.endswith(".csv"):
            pd.read_csv(path, nrows=csv_rows, lineterminator="\n")
        elif path.endswith(".pq") or path.endswith(".parquet"):
            pq.ParquetFile(path)
        else:
            raise ValueError(
                f"Could not determine type of file {path}: "
                f"CSV (`.csv`) and Parquet (`.pq` and `.parquet`) are supported."
            )
    except Exception as e:
        logger.error(str(e))
        return False
    return True


def sample_data(cfg: Any, df: pd.DataFrame) -> pd.DataFrame:
    """Sample data from the dataframe"""

    if cfg.dataset.parent_id_column != "None" and "id" in df.columns:
        parent_mapping = df.set_index("id")["parent_id"].to_dict()

        # A recursive function to get the root id for each node
        def get_root(node):
            parent = parent_mapping.get(node)
            if parent is None or pd.isna(parent):
                return node
            return get_root(parent)

        # Apply the function to assign each row the root id
        df["root_id"] = df["id"].apply(get_root)

        # Sample root_ids without replacement
        root_ids = df["root_id"].unique()
        n_sampled_root_ids = int(len(root_ids) * cfg.dataset.data_sample)

<<<<<<< HEAD
        # Sample root_ids without replacement
=======
>>>>>>> e392f58c
        np.random.seed(7331)
        sampled_root_ids = np.random.choice(
            root_ids, size=n_sampled_root_ids, replace=False
        )

        # Filter the dataframe to only include rows with sampled root_ids
        df = df[df["root_id"].isin(sampled_root_ids)].reset_index(drop=True)
<<<<<<< HEAD
=======
        del df["root_id"]
>>>>>>> e392f58c
    else:
        df = df.sample(frac=cfg.dataset.data_sample, random_state=7331, replace=False)

    return df


def get_data(cfg: Any) -> Tuple[pd.DataFrame, pd.DataFrame]:
    """Prepares train and validation DataFrames.

    Args:
        cfg: input config

    Returns:
        Train and validation DataFrames
    """

    if cfg.dataset.validation_strategy == "custom":
        if cfg.dataset.validation_dataframe == "None":
            raise LLMDataException(
                "No validation dataframe provided. "
                "Please provide a validation dataframe or "
                "choose a different validation strategy."
            )
        train_df = read_dataframe_drop_missing_labels(cfg.dataset.train_dataframe, cfg)
        val_df = read_dataframe_drop_missing_labels(
            cfg.dataset.validation_dataframe, cfg
        )
    elif cfg.dataset.validation_strategy == "automatic":
        if cfg.environment._local_rank == 0:
            logger.info("Setting up automatic validation split...")
        df = read_dataframe_drop_missing_labels(cfg.dataset.train_dataframe, cfg)
        train_df, val_df = train_test_split(
            df, test_size=cfg.dataset.validation_size, random_state=1337
        )
    else:
        raise LLMDataException("No valid validation strategy provided.")

    if cfg.dataset.data_sample < 1.0:
        if "Train" in cfg.dataset.data_sample_choice:
            train_df = sample_data(cfg, train_df)
        if "Validation" in cfg.dataset.data_sample_choice:
            val_df = sample_data(cfg, val_df)

    if cfg.training.train_validation_data:
        train_df = pd.concat([train_df, val_df], axis=0)

    train_df = cfg.dataset.dataset_class.preprocess_dataframe(
        train_df, cfg, mode="train"
    )
    val_df = cfg.dataset.dataset_class.preprocess_dataframe(
        val_df, cfg, mode="validation"
    )

    return train_df.reset_index(drop=True), val_df.reset_index(drop=True)


def worker_init_fn(worker_id: int) -> None:
    """Sets the random seed for each worker.

    Args:
        worker_id: ID of the corresponding worker
    """

    if "PYTHONHASHSEED" in os.environ:
        seed = int(os.environ["PYTHONHASHSEED"]) + worker_id
    else:
        seed = np.random.get_state()[1][0] + worker_id  # type: ignore
    set_seed(seed)


def get_train_dataset(train_df: pd.DataFrame, cfg: Any, verbose=True):
    """Prepares train Dataset.

    Args:
        train_df: train DataFrame
        cfg: input config
        verbose: whether to print the logs

    Returns:
        Train Dataset
    """

    if cfg.environment._local_rank == 0 and verbose:
        logger.info("Loading train dataset...")

    train_dataset = cfg.dataset.dataset_class(df=train_df, cfg=cfg, mode="train")
    return train_dataset


def get_train_dataloader(train_ds: Any, cfg: Any, verbose=True):
    """Prepares train DataLoader.

    Args:
        train_ds: train Dataset
        cfg: input config
        verbose: whether to print the logs

    Returns:
        Train Dataloader
    """

    sampler: Sampler
    if cfg.environment._distributed:
        sampler = torch.utils.data.distributed.DistributedSampler(
            train_ds,
            num_replicas=cfg.environment._world_size,
            rank=cfg.environment._local_rank,
            shuffle=True,
            seed=cfg.environment._seed,
            drop_last=True,
        )
        sampler_length = len(sampler)
    else:
        sampler = None
        sampler_length = len(train_ds)

    if sampler_length < cfg.training.batch_size and cfg.training.drop_last_batch:
        logger.warning(
            "Training data too small when dropping last batch. Number of rows "
            "should be at least batch size multiplied by number of gpus. "
            "Forcing to keep last batch."
        )
        cfg.training.drop_last_batch = False
    if sampler_length <= 1:
        raise LLMDataException("Data too small to train model.")

    train_dataloader = DataLoader(
        train_ds,
        sampler=sampler,
        shuffle=(sampler is None),
        batch_size=cfg.training.batch_size,
        num_workers=cfg.environment.number_of_workers,
        pin_memory=True,
        collate_fn=train_ds.get_train_collate_fn(),
        drop_last=cfg.training.drop_last_batch,
        worker_init_fn=worker_init_fn,
    )

    if cfg.environment._local_rank == 0 and verbose:
        logger.info(f"Number of observations in train dataset: {len(train_ds)}")

    return train_dataloader


def get_val_dataset(val_df: pd.DataFrame, cfg: Any, verbose: bool = True):
    """Prepares validation Dataset.

    Args:
        val_df: validation DataFrame
        cfg: input config
        verbose: verbose

    Returns:
        Validation Dataset
    """

    if verbose and cfg.environment._local_rank == 0:
        logger.info("Loading validation dataset...")
    val_dataset = cfg.dataset.dataset_class(df=val_df, cfg=cfg, mode="validation")

    return val_dataset


def get_val_dataloader(val_ds: Any, cfg: Any, verbose: bool = True):
    """Prepares validation DataLoader.

    Args:
        val_ds: validation Dataset
        cfg: input config
        verbose: verbose

    Returns:
        Validation Dataloader
    """

    sampler: Sampler
    if cfg.environment._distributed and cfg.environment._distributed_inference:
        sampler = OrderedDistributedSampler(
            val_ds,
            num_replicas=cfg.environment._world_size,
            rank=cfg.environment._local_rank,
        )
    else:
        sampler = SequentialSampler(val_ds)

    batch_size = get_inference_batch_size(cfg)

    val_dataloader = DataLoader(
        val_ds,
        sampler=sampler,
        batch_size=batch_size,
        num_workers=cfg.environment.number_of_workers,
        pin_memory=True,
        collate_fn=val_ds.get_validation_collate_fn(),
        worker_init_fn=worker_init_fn,
    )

    if verbose and cfg.environment._local_rank == 0:
        logger.info(f"Number of observations in validation dataset: {len(val_ds)}")

    return val_dataloader


@no_type_check
def cat_batches(
    data: DefaultDict[str, Union[torch.Tensor, np.ndarray]]
) -> DefaultDict[str, Union[torch.Tensor, np.ndarray]]:
    """Concatenates output data from several batches

    Args:
        data: dict with keys and list of batch outputs

    Returns:
        Concatenated dict

    """

    for key, value in data.items():
        if len(value[0].shape) == 0:
            if type(value[0]) == torch.Tensor:
                data[key] = torch.stack(value)
            else:
                data[key] = np.stack(value)
        else:
            if type(value[0]) == torch.Tensor:
                data[key] = torch.cat(value, dim=0)
            else:
                data[key] = np.concatenate(value, axis=0)

    return data


class OrderedDistributedSampler(Sampler):
    """
    Sampler that restricts data loading to a subset of the dataset.
    It is especially useful in conjunction with
    :class:`torch.nn.parallel.DistributedDataParallel`. In such case, each
    process can pass a DistributedSampler instance as a DataLoader sampler,
    and load a subset of the original dataset that is exclusive to it.
    Source:
    https://github.com/rwightman/pytorch-image-models/blob/master/timm/data/distributed_sampler.py
    """

    def __init__(
        self,
        dataset: Any,
        num_replicas: Optional[int] = None,
        rank: Optional[int] = None,
    ):
        """
        Args:
            dataset: Dataset used for sampling
            num_replicas: Number of processes participating in distributed training
            rank: Rank of the current process within num_replicas
        """

        if num_replicas is None:
            if not dist.is_available():
                raise RuntimeError("Requires distributed package to be available")
            num_replicas = dist.get_world_size()
        if rank is None:
            if not dist.is_available():
                raise RuntimeError("Requires distributed package to be available")
            rank = dist.get_rank()
        self.dataset = dataset
        self.num_replicas = num_replicas
        self.rank = rank
        self.num_samples = int(math.ceil(len(self.dataset) * 1.0 / self.num_replicas))
        self.total_size = self.num_samples * self.num_replicas

    def __iter__(self):
        indices = list(range(len(self.dataset)))

        # add extra samples to make it evenly divisible
        indices += [0] * (self.total_size - len(indices))
        assert len(indices) == self.total_size

        # subsample
        indices = indices[
            self.rank * self.num_samples : self.rank * self.num_samples
            + self.num_samples
        ]
        assert len(indices) == self.num_samples

        return iter(indices)

    def __len__(self):
        return self.num_samples


def sample_indices(length: int, n_indices: int = 10, seed: int = 1337) -> np.ndarray:
    """Samples random indices

    Args:
        length: length to sample from
        n_indices: number of indices to sample
        seed: seed for sampling

    Returns:
        sampled indices
    """
    state = np.random.get_state()
    np.random.seed(seed)
    idx = np.random.choice(
        np.arange(length), size=min(length, n_indices), replace=False
    )
    np.random.set_state(state)

    return idx


def get_inference_batch_size(cfg: Any) -> int:
    """Calculates inference batch size

    Args:
        cfg: config with all the hyperparameters
    Returns:
        Inference batch size
    """

    if cfg.prediction.batch_size_inference != 0:
        return cfg.prediction.batch_size_inference
    else:
        return cfg.training.batch_size


def sanity_check(cfg):
    """
    Perform sanity check on the data
    """

    df = read_dataframe_drop_missing_labels(cfg.dataset.train_dataframe, cfg)
    cfg.dataset.dataset_class.sanity_check(df=df, cfg=cfg, mode="train")
    valid_filename = cfg.dataset.validation_dataframe
    if isinstance(valid_filename, str) and os.path.exists(valid_filename):
        df = read_dataframe_drop_missing_labels(valid_filename, cfg)
        cfg.dataset.dataset_class.sanity_check(df=df, cfg=cfg, mode="validation")


def batch_padding(
    cfg: Any,
    batch: Dict,
    training: bool = True,
    mask_key: str = "attention_mask",
    pad_keys: List[str] = ["input_ids", "attention_mask", "special_tokens_mask"],
) -> Dict:
    """Pads a batch according to set quantile, or cuts it at maximum length"""
    if cfg.environment.compile_model:
        # logger.warning("Batch padding not functional with torch compile.")
        return batch
    elif batch[mask_key].sum() == 0:
        # continued pretraining
        return batch
    elif cfg.tokenizer.padding_quantile == 0:
        return batch
    elif training and cfg.tokenizer.padding_quantile < 1.0:
        if cfg.tokenizer._padding_side == "left":
            idx = int(
                torch.floor(
                    torch.quantile(
                        torch.stack(
                            [
                                torch.where(batch[mask_key][i] == 1)[0].min()
                                for i in range(batch[mask_key].size(0))
                            ]
                        ).float(),
                        1 - cfg.tokenizer.padding_quantile,
                    )
                )
            )
        else:
            idx = int(
                torch.ceil(
                    torch.quantile(
                        torch.stack(
                            [
                                torch.where(batch[mask_key][i] == 1)[0].max()
                                for i in range(batch[mask_key].size(0))
                            ]
                        ).float(),
                        cfg.tokenizer.padding_quantile,
                    )
                )
            )
    else:
        if cfg.tokenizer._padding_side == "left":
            idx = int(torch.where(batch[mask_key] == 1)[1].min())
        else:
            idx = int(torch.where(batch[mask_key] == 1)[1].max())

    if cfg.tokenizer._padding_side == "left":
        for key in pad_keys:
            if key in batch:
                batch[key] = batch[key][:, idx:]
    else:
        idx += 1
        for key in pad_keys:
            if key in batch:
                batch[key] = batch[key][:, :idx]

    return batch<|MERGE_RESOLUTION|>--- conflicted
+++ resolved
@@ -188,10 +188,6 @@
         root_ids = df["root_id"].unique()
         n_sampled_root_ids = int(len(root_ids) * cfg.dataset.data_sample)
 
-<<<<<<< HEAD
-        # Sample root_ids without replacement
-=======
->>>>>>> e392f58c
         np.random.seed(7331)
         sampled_root_ids = np.random.choice(
             root_ids, size=n_sampled_root_ids, replace=False
@@ -199,10 +195,7 @@
 
         # Filter the dataframe to only include rows with sampled root_ids
         df = df[df["root_id"].isin(sampled_root_ids)].reset_index(drop=True)
-<<<<<<< HEAD
-=======
         del df["root_id"]
->>>>>>> e392f58c
     else:
         df = df.sample(frac=cfg.dataset.data_sample, random_state=7331, replace=False)
 
