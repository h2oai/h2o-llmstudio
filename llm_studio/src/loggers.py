--- conflicted
+++ resolved
@@ -51,13 +51,9 @@
 
 class NeptuneLogger:
     def __init__(self, cfg: Any):
-<<<<<<< HEAD
-        import neptune.new as neptune
-=======
 
         import neptune as neptune
         from neptune.utils import stringify_unsupported
->>>>>>> 83019ad4
 
         if cfg.logging._neptune_debug:
             mode = "debug"
@@ -78,29 +74,7 @@
 
     def log(self, subset: str, name: str, value: Any, step: Optional[int] = None):
         name = f"{subset}/{name}"
-<<<<<<< HEAD
-        self.logger[name].log(value, step=step)
-
-
-class AimLogger:
-    def __init__(self, cfg: Any):
-        import aim
-
-        self.logger = aim.Session()
-
-        params = get_cfg(cfg)
-
-        self.logger.set_params(params, name="cfg")
-
-    def log(self, subset: str, name: str, value: Any, step: Optional[int] = None):
-        if np.isnan(value):
-            value = None
-        else:
-            value = float(value)
-        self.logger.track(value, name=name, subset=subset, step=step)
-=======
         self.logger[name].append(value, step=step)
->>>>>>> 83019ad4
 
 
 class LocalLogger:
