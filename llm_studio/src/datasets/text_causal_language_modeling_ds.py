import codecs
import collections.abc
import logging
from typing import Any, Dict, List, Tuple, Union

import numpy as np
import pandas as pd
import torch
from torch.utils.data import Dataset

from llm_studio.src.datasets.conversation_chain_handler import ConversationChainHandler
from llm_studio.src.datasets.text_utils import get_tokenizer

logger = logging.getLogger(__name__)


class CustomDataset(Dataset):
    """Dataset for Causal Language modeling."""

    def __init__(self, df: pd.DataFrame, cfg: Any, mode: str = "train"):
        """
        Args:
            df: input DataFrame
            cfg: config with all the hyperparameters
            mode: dataset mode. One of {"train", "validation"}
        """
        self.cfg = cfg
        self.mode = mode
        self.df = df.copy()

        self.tokenizer = get_tokenizer(self.cfg)
        self.conversation_chain_handler = ConversationChainHandler(self.df, cfg)

    def __len__(self) -> int:
        return len(self.conversation_chain_handler)

    def __getitem__(self, idx: int) -> Dict:
        """Reads a single text observation."""
        input_text_dict = self.conversation_chain_handler[idx]
        input_text_dict["systems"] = [
            self.parse_system(self.cfg, system) for system in input_text_dict["systems"]
        ]
        input_text_dict["prompts"] = [
            self.parse_prompt(self.cfg, prompt) for prompt in input_text_dict["prompts"]
        ]

        sample = dict()
        system_encoding, prompt_encodings, answer_encodings = self.get_encodings(
            input_text_dict=input_text_dict
        )

        input_ids = torch.cat(
            [
                torch.cat([prompt_encoding, answer_encoding])
                for prompt_encoding, answer_encoding in zip(
                    prompt_encodings, answer_encodings
                )
            ]
        )

        sample.update(self.get_labels(prompt_encodings, answer_encodings))
        sample.update(
            self.pad_tokens(
                input_ids,
                attention_mask=torch.ones_like(input_ids),
                max_length=self.cfg.tokenizer.max_length,
                pad_token_id=self.tokenizer.pad_token_id,
            )
        )

        # get answer encodings
        sample.update(
            self.pad_tokens(
                answer_encodings[-1],
                attention_mask=torch.ones_like(answer_encodings[-1]),
                max_length=self.cfg.tokenizer.max_length_answer,
                pad_token_id=self.tokenizer.pad_token_id,
                direction="right",
                prefix="answer_",
            )
        )

        # Remove last answer from encoding to create the prompt for inference
        answer_encodings[-1] = torch.empty(0)
        prompt_input_ids = torch.cat(
            [
                torch.cat([prompt_encoding, answer_encoding])
                for prompt_encoding, answer_encoding in zip(
                    prompt_encodings, answer_encodings
                )
            ]
        )
        sample.update(
            self.pad_tokens(
                prompt_input_ids,
                attention_mask=torch.ones_like(prompt_input_ids),
                max_length=self.cfg.tokenizer.max_length,
                pad_token_id=self.tokenizer.pad_token_id,
                prefix="prompt_",
            )
        )

        # make sure system encoding is always prepended if max_length exceeded
        if sample["input_ids"][0] != self.tokenizer.pad_token_id:
            sample["input_ids"][: len(system_encoding)] = system_encoding
            if self.cfg.dataset.mask_prompt_labels:
                sample["labels"][: len(system_encoding)] = -100
        if sample["prompt_input_ids"][0] != self.tokenizer.pad_token_id:
            sample["prompt_input_ids"][: len(system_encoding)] = system_encoding
        return sample

    @staticmethod
    def parse_prompt(cfg: Any, prompt: str):
        prompt = (
            f"{codecs.decode(cfg.dataset.text_prompt_start, 'unicode_escape')}{prompt}"
        )
        if cfg.dataset.add_eos_token_to_prompt:
            prompt += cfg._tokenizer_eos_token
        prompt = (
            f"{prompt}"
            f"{codecs.decode(cfg.dataset.text_answer_separator, 'unicode_escape')}"
        )
        return prompt

    @staticmethod
    def parse_system(cfg: Any, system: str):
        # no system tokens if empty
        if system == "":
            return system
        system = (
            f"{codecs.decode(cfg.dataset.text_system_start, 'unicode_escape')}{system}"
        )
        if cfg.dataset.add_eos_token_to_system:
            system += cfg._tokenizer_eos_token
        return system

    @staticmethod
    def batch_to_device(
        batch: Union[Dict, List, torch.Tensor], device: str
    ) -> Union[Dict, List, torch.Tensor, str]:
        """Function to send the batch to the device specified

        Args:
            batch: input batch
            device: device to send the data to
        Returns:
            batch with the elements on the device specified
        """
        if isinstance(batch, torch.Tensor):
            return batch.to(device)
        elif isinstance(batch, (list, tuple)) and all(
            isinstance(item, str) for item in batch
        ):
            # Do not move list of strings to device
            return batch
        elif isinstance(batch, collections.abc.Mapping):
            return {
                key: CustomDataset.batch_to_device(value, device)
                for key, value in batch.items()
            }
        elif isinstance(batch, collections.abc.Sequence):
            return [CustomDataset.batch_to_device(value, device) for value in batch]
        else:
            raise ValueError(f"Can not move {type(batch)} to device.")

    @staticmethod
    def preprocess_dataframe(df: pd.DataFrame, cfg: Any, mode: str) -> pd.DataFrame:
        """
        Preprocesses the input dataframe

        Args:
            df: the full training dataframe
            cfg: config
            mode: the mode. One of {"train", "validation"}
        Returns:
            the processed dataframe
        """

        def personalize(text):
            text = text.replace("Open Assistant", cfg.dataset.chatbot_name)
            text = text.replace("Open-Assistant", cfg.dataset.chatbot_name)
            text = text.replace("open-assistant", cfg.dataset.chatbot_name)
            text = text.replace("OpenAssistant", cfg.dataset.chatbot_name)
            text = text.replace("open assistant", cfg.dataset.chatbot_name)
            text = text.replace("Open Assistand", cfg.dataset.chatbot_name)
            text = text.replace("Open Assitant", cfg.dataset.chatbot_name)
            text = text.replace("Open Assistent", cfg.dataset.chatbot_name)
            text = text.replace("Open Assisstant", cfg.dataset.chatbot_name)
            text = text.replace("Open Assitent", cfg.dataset.chatbot_name)
            text = text.replace("Open Assitiant", cfg.dataset.chatbot_name)
            text = text.replace("Open Assistiant", cfg.dataset.chatbot_name)
            text = text.replace("Open Assitan ", cfg.dataset.chatbot_name + " ")
            text = text.replace("Open Assistan ", cfg.dataset.chatbot_name + " ")
            text = text.replace("Open Asistant", cfg.dataset.chatbot_name)
            text = text.replace("Open Assiant", cfg.dataset.chatbot_name)
            text = text.replace("Assistant", cfg.dataset.chatbot_name)
            text = text.replace("LAION AI", cfg.dataset.chatbot_author)
            text = text.replace("LAION-AI", cfg.dataset.chatbot_author)
            text = text.replace("LAION,", cfg.dataset.chatbot_author + ",")
            text = text.replace("LAION.ai", cfg.dataset.chatbot_author)
            text = text.replace("LAION.", cfg.dataset.chatbot_author + ".")
            text = text.replace("LAION", cfg.dataset.chatbot_author)
            return text

        if cfg.dataset.personalize:
            for prompt_col in cfg.dataset.prompt_column:
                df[prompt_col] = df[prompt_col].apply(personalize)
            df[cfg.dataset.answer_column] = df[cfg.dataset.answer_column].apply(
                personalize
            )

        return df

    def get_train_collate_fn(self):
        """
        Returns train batch collate function for the PyTorch Dataloader.
        By default returns None that uses the default PyTorch collate
        """

        return None

    def get_validation_collate_fn(self):
        """
        Return validation batch collate function for the PyTorch Dataloader.
        By default returns None that uses the default PyTorch collate
        """

        return None

    def postprocess_batch_predictions(self, cfg: Any, output: Dict) -> Dict:
        if cfg.prediction.metric == "Perplexity":
            return output

        predicted_text = [
            self.tokenizer.decode(ids, skip_special_tokens=True).strip()
            for ids in output["predicted_answer_ids"]
        ]
        output["predicted_text"] = np.array(predicted_text)

        del output["predicted_answer_ids"]
        return output

    @staticmethod
    def clean_output(
        output: Dict,
        cfg: Any,
    ):
        output["predicted_text"] = output["predicted_text"].tolist()
        for j in range(len(output["predicted_text"])):
            curr_text = output["predicted_text"][j].strip()
            for stop_token in cfg.tokenizer._stop_words:
                if curr_text.find(stop_token) != -1:
                    curr_text = curr_text[: curr_text.find(stop_token)]
            output["predicted_text"][j] = curr_text.strip()

        return output

    def postprocess_output(self, cfg, df: pd.DataFrame, output: Dict) -> Dict:
        if not cfg.prediction.metric == "Perplexity":
            output = self.clean_output(output, cfg)

        output["target_text"] = self.conversation_chain_handler.answers

        metric_func, _, _ = cfg.prediction.metric_class.get(cfg.prediction.metric)

        if "GPT" in cfg.prediction.metric:
            metrics, explanations = metric_func(
                cfg,
                output,
                df,
                raw_results=True,
            )
            output["explanations"] = explanations
        else:
            metrics = metric_func(
                cfg,
                output,
                df,
            )
        output["metrics"] = metrics

        return output

    def format_output(
        self, cfg, df: pd.DataFrame, output: Dict
    ) -> Tuple[Dict, pd.DataFrame]:
        output = {
            key: value
            for key, value in output.items()
            if key not in ["loss", "target", "losses"]
        }

        output.pop("target_text", None)

        if "predicted_text" in output.keys():
            output["predicted_text"] = np.array(output["predicted_text"])

        if isinstance(cfg.dataset.prompt_column, tuple):
            for col in cfg.dataset.prompt_column:
                output[col] = df[col].values
        else:
            output[cfg.dataset.prompt_column] = df[cfg.dataset.prompt_column].values

        if "predicted_text" in output.keys():
            df[f"pred_{cfg.dataset.answer_column}"] = output["predicted_text"]

        return output, df

    @classmethod
    def sanity_check(cls, df: pd.DataFrame, cfg: Any, mode: str = "train"):
        """
        Quick check whether Dataframe and configurations are correctly set.
        """
        if (
            cfg.dataset.parent_id_column is not None
            and cfg.dataset.parent_id_column in df.columns
            and "id" in df.columns
        ):
            assert (
                df[cfg.dataset.parent_id_column] != df["id"]
            ).all(), "Parent id column is the same as id column for some rows"
            assert (df[cfg.dataset.parent_id_column].fillna("") == "").sum() > 0, (
                "Did not find any conversation start. "
                "Please ensure that some parent ids are empty."
            )

        assert cfg.dataset.answer_column in df.columns, (
            f"Answer column {cfg.dataset.answer_column} not found in the "
            f"{mode} DataFrame."
        )
        assert df.shape[0] == df[[cfg.dataset.answer_column]].dropna().shape[0], (
            f"The {mode} DataFrame"
            f" column {cfg.dataset.answer_column}"
            " contains missing values."
        )
<<<<<<< HEAD

        # Remove last answer from encoding to create the prompt for inference
        encodings[-1][1] = torch.empty(0)
        prompt_input_ids = torch.cat([torch.cat(encoding) for encoding in encodings])
        prompt_attention_mask = torch.ones_like(prompt_input_ids)
        sample.update(
            self.pad_tokens(
                prompt_input_ids,
                attention_mask=prompt_attention_mask,
                max_length=self.cfg.tokenizer.max_length,
                pad_token_id=self.tokenizer.pad_token_id,
                prefix="prompt_",
            )
        )
        # make sure system encoding is always prepended if max_length exceeded
        if sample["input_ids"][0] != self.tokenizer.pad_token_id:
            sample["input_ids"][: len(system_encoding)] = system_encoding
            if self.cfg.dataset.mask_prompt_labels and "labels" in sample.keys():
                sample["labels"][: len(system_encoding)] = -100
        if sample["prompt_input_ids"][0] != self.tokenizer.pad_token_id:
            sample["prompt_input_ids"][: len(system_encoding)] = system_encoding
        return sample

    def get_labels(self, encodings):
        labels = torch.cat([torch.cat(encoding) for encoding in encodings]).clone()
=======
        if cfg.dataset.parent_id_column != "None":
            assert (
                "id" in df.columns
            ), "When using parent column, the dataframe requires an 'id' column. "

    def get_labels(self, prompt_encodings, answer_encodings):
        labels = torch.cat(
            [
                torch.cat([prompt_encoding, answer_encoding])
                for prompt_encoding, answer_encoding in zip(
                    prompt_encodings, answer_encodings
                )
            ]
        ).clone()
>>>>>>> dc74f447

        if self.cfg.dataset.mask_prompt_labels:
            prompt_mask = torch.cat(
                [
                    torch.cat(
                        [
                            torch.ones_like(prompt_encoding),
                            torch.zeros_like(answer_encoding),
                        ]
                    )
                    for prompt_encoding, answer_encoding in zip(
                        prompt_encodings, answer_encodings
                    )
                ]
            ).to(torch.bool)
            labels.masked_fill_(prompt_mask, -100)
        if self.cfg.dataset.add_eos_token_to_answer:
            # eos_token may be equal to pad_token. Add the label back manually.
            labels[-1] = self.tokenizer.eos_token_id
        if self.cfg.tokenizer.max_length < len(labels):
            labels = labels[-self.cfg.tokenizer.max_length :]

        sample = dict(labels=torch.full((self.cfg.tokenizer.max_length,), -100))
        sample["labels"][-len(labels) :] = labels
        return sample

    def get_encodings(self, input_text_dict: Dict[str, List[str]]):
        """
        Get encodings for a single conversation history.
        Args:
            input_text_dict: A dictionary containing the input text for a single sample.
            Contains the keys "systems", "prompts", "answers".
            System may be an empty string.
        """
        encodings = [
            self._get_sample_encoding(system, prompt, answer)
            for idx, (system, prompt, answer) in enumerate(
                zip(
                    input_text_dict["systems"],
                    input_text_dict["prompts"],
                    input_text_dict["answers"],
                )
            )
        ]

        if self.mode == "train":
            encodings = self.augment_data(encodings)

        system_encoding = encodings[0][0]
        prompt_encodings = [encoding[1] for encoding in encodings]
        answer_encodings = [encoding[2] for encoding in encodings]
        # concatenate system encoding with root prompt encoding
        prompt_encodings[0] = torch.cat([system_encoding, prompt_encodings[0]])
        return (
            system_encoding,
            prompt_encodings,
            answer_encodings,
        )

    def augment_data(self, encodings):
        parent_encodings = encodings[:-1]
        # randomly skip parent
        parent_encodings = [
            encoding
            for idx, encoding in enumerate(parent_encodings)
            if np.random.random() > self.cfg.augmentation.skip_parent_probability
        ]
        # randomly replace parent with another parent
        if np.random.random() < self.cfg.augmentation.random_parent_probability:
            idx = np.random.randint(len(self.conversation_chain_handler.prompts))
            parent_encodings = [
                self._get_sample_encoding(
                    self.parse_system(
                        self.cfg, self.conversation_chain_handler.systems[idx]
                    ),
                    self.parse_prompt(
                        self.cfg, self.conversation_chain_handler.prompts[idx]
                    ),
                    self.conversation_chain_handler.answers[idx],
                )
            ] + parent_encodings[1:]
        encodings = parent_encodings + [encodings[-1]]
        return encodings

    def _get_sample_encoding(self, system: str, prompt: str, answer: str) -> List:
        if len(system) > 0:
            system_encoding = self.encode(
                self.tokenizer, system, self.cfg.tokenizer.max_length_prompt, "right"
            )["input_ids"]
        else:
            system_encoding = torch.empty(0)
        prompt_encoding = self.encode(
            self.tokenizer, prompt, self.cfg.tokenizer.max_length_prompt, "left"
        )["input_ids"]
        max_length_answer = self.cfg.tokenizer.max_length_answer - int(
            self.cfg.dataset.add_eos_token_to_answer
        )
        answer_encoding = self.encode(
            self.tokenizer, answer, max_length_answer, "right"
        )["input_ids"]
        if self.cfg.dataset.add_eos_token_to_answer:
            answer_encoding = torch.cat(
                [
                    answer_encoding,
                    torch.Tensor([self.tokenizer.eos_token_id]),
                ],
                dim=0,
            )

        return [system_encoding, prompt_encoding, answer_encoding]

    def get_chained_prompt_text_list(self, idx) -> List[str]:
        text_separator = "TEXT_SEPARATOR"
        text_dict = self.conversation_chain_handler[idx]
        chat_history = "".join(
            [
                prompt + text_separator + answer + text_separator
                for prompt, answer in zip(
                    text_dict["prompts"][:-1], text_dict["answers"][:-1]
                )
            ]
        )
        prompt_text = text_dict["systems"][0] + chat_history + text_dict["prompts"][-1]
        return prompt_text.split(text_separator)

    @staticmethod
    def pad_tokens(
        input_ids,
        attention_mask,
        max_length,
        pad_token_id,
        direction="left",
        prefix="",
    ):
        sample = {}

        if max_length < len(input_ids):
            input_ids = input_ids[-max_length:]
            attention_mask = attention_mask[-max_length:]

        if len(input_ids) > 0:
            if direction == "left":
                sample[f"{prefix}input_ids"] = torch.full((max_length,), pad_token_id)
                sample[f"{prefix}input_ids"][-len(input_ids) :] = input_ids
                sample[f"{prefix}attention_mask"] = torch.zeros(max_length)
                sample[f"{prefix}attention_mask"][-len(input_ids) :] = attention_mask
            else:
                sample[f"{prefix}input_ids"] = torch.full((max_length,), pad_token_id)
                sample[f"{prefix}input_ids"][: len(input_ids)] = input_ids
                sample[f"{prefix}attention_mask"] = torch.zeros(max_length)
                sample[f"{prefix}attention_mask"][: len(input_ids)] = attention_mask
        else:
            # Pad everything if empty (continued pretraining)
            sample[f"{prefix}input_ids"] = torch.full((max_length,), pad_token_id)
            sample[f"{prefix}attention_mask"] = torch.zeros(max_length)

        return sample

    @staticmethod
    def encode(tokenizer, text: str, max_length: int, truncation_side: str) -> Dict:
        encodings = tokenizer(text, return_tensors="pt", add_special_tokens=False)
        encodings["input_ids"] = encodings["input_ids"][0]
        encodings["attention_mask"] = encodings["attention_mask"][0]
        if truncation_side == "right":
            encodings["input_ids"] = encodings["input_ids"][:max_length]
            encodings["attention_mask"] = encodings["attention_mask"][:max_length]
        else:
            encodings["input_ids"] = encodings["input_ids"][-max_length:]
            encodings["attention_mask"] = encodings["attention_mask"][-max_length:]
        return encodings<|MERGE_RESOLUTION|>--- conflicted
+++ resolved
@@ -103,7 +103,7 @@
         # make sure system encoding is always prepended if max_length exceeded
         if sample["input_ids"][0] != self.tokenizer.pad_token_id:
             sample["input_ids"][: len(system_encoding)] = system_encoding
-            if self.cfg.dataset.mask_prompt_labels:
+            if self.cfg.dataset.mask_prompt_labels  and "labels" in sample.keys():
                 sample["labels"][: len(system_encoding)] = -100
         if sample["prompt_input_ids"][0] != self.tokenizer.pad_token_id:
             sample["prompt_input_ids"][: len(system_encoding)] = system_encoding
@@ -333,33 +333,6 @@
             f" column {cfg.dataset.answer_column}"
             " contains missing values."
         )
-<<<<<<< HEAD
-
-        # Remove last answer from encoding to create the prompt for inference
-        encodings[-1][1] = torch.empty(0)
-        prompt_input_ids = torch.cat([torch.cat(encoding) for encoding in encodings])
-        prompt_attention_mask = torch.ones_like(prompt_input_ids)
-        sample.update(
-            self.pad_tokens(
-                prompt_input_ids,
-                attention_mask=prompt_attention_mask,
-                max_length=self.cfg.tokenizer.max_length,
-                pad_token_id=self.tokenizer.pad_token_id,
-                prefix="prompt_",
-            )
-        )
-        # make sure system encoding is always prepended if max_length exceeded
-        if sample["input_ids"][0] != self.tokenizer.pad_token_id:
-            sample["input_ids"][: len(system_encoding)] = system_encoding
-            if self.cfg.dataset.mask_prompt_labels and "labels" in sample.keys():
-                sample["labels"][: len(system_encoding)] = -100
-        if sample["prompt_input_ids"][0] != self.tokenizer.pad_token_id:
-            sample["prompt_input_ids"][: len(system_encoding)] = system_encoding
-        return sample
-
-    def get_labels(self, encodings):
-        labels = torch.cat([torch.cat(encoding) for encoding in encodings]).clone()
-=======
         if cfg.dataset.parent_id_column != "None":
             assert (
                 "id" in df.columns
@@ -374,7 +347,6 @@
                 )
             ]
         ).clone()
->>>>>>> dc74f447
 
         if self.cfg.dataset.mask_prompt_labels:
             prompt_mask = torch.cat(
