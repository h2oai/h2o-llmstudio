import codecs
import collections.abc
import logging
from typing import Any, Dict, List, Tuple, Union

import numpy as np
import pandas as pd
import torch
from torch.utils.data import Dataset

from llm_studio.src.datasets.conversation_chain_handler import ConversationChainHandler
from llm_studio.src.datasets.text_utils import get_tokenizer

logger = logging.getLogger(__name__)


class CustomDataset(Dataset):
    """Dataset for Causal Language modeling."""

    def __init__(self, df: pd.DataFrame, cfg: Any, mode: str = "train"):
        """
        Args:
            df: input DataFrame
            cfg: config with all the hyperparameters
            mode: dataset mode. One of {"train", "validation"}
        """
        self.cfg = cfg
        self.mode = mode
        self.df = df.copy()
        self.tokenizer = get_tokenizer(self.cfg)
        self.conversation_chain_handler = ConversationChainHandler(self.df, cfg)

    def __len__(self) -> int:
        return len(self.conversation_chain_handler)

    def __getitem__(self, idx: int) -> Dict:
        """Reads a single text observation."""
        input_text_dict = self.conversation_chain_handler[idx]
        input_text_dict["systems"] = [
            self.parse_system(self.cfg, system) for system in input_text_dict["systems"]
        ]
        input_text_dict["prompts"] = [
            self.parse_prompt(self.cfg, prompt) for prompt in input_text_dict["prompts"]
        ]
        input_text_dict["answers"] = [
            self.parse_answer(self.cfg, answer) for answer in input_text_dict["answers"]
        ]

        sample = dict()
        system_encoding, prompt_encodings, answer_encodings = self.get_encodings(
            input_text_dict=input_text_dict
        )

        input_ids = torch.cat(
            [
                torch.cat([prompt_encoding, answer_encoding])
                for prompt_encoding, answer_encoding in zip(
                    prompt_encodings, answer_encodings
                )
            ]
        )

        sample.update(self.get_labels(prompt_encodings, answer_encodings))
        sample.update(
            self.pad_tokens(
                input_ids,
                attention_mask=torch.ones_like(input_ids),
                max_length=self.cfg.tokenizer.max_length,
                pad_token_id=self.tokenizer.pad_token_id,
            )
        )

        # get answer encodings
        sample.update(
            self.pad_tokens(
                answer_encodings[-1],
                attention_mask=torch.ones_like(answer_encodings[-1]),
                max_length=self.cfg.tokenizer.max_length,
                pad_token_id=self.tokenizer.pad_token_id,
                direction="right",
                prefix="answer_",
            )
        )

        # Remove last answer from encoding to create the prompt for inference
        answer_encodings[-1] = torch.empty(0)
        prompt_input_ids = torch.cat(
            [
                torch.cat([prompt_encoding, answer_encoding])
                for prompt_encoding, answer_encoding in zip(
                    prompt_encodings, answer_encodings
                )
            ]
        )
        sample.update(
            self.pad_tokens(
                prompt_input_ids,
                attention_mask=torch.ones_like(prompt_input_ids),
                max_length=self.cfg.tokenizer.max_length,
                pad_token_id=self.tokenizer.pad_token_id,
                prefix="prompt_",
            )
        )

        return sample

    @staticmethod
    def parse_prompt(cfg: Any, prompt: str):
        prompt = (
            f"{codecs.decode(cfg.dataset.text_prompt_start, 'unicode_escape')}{prompt}"
        )
        if cfg.dataset.add_eos_token_to_prompt:
            prompt += cfg._tokenizer_eos_token
        prompt = (
            f"{prompt}"
            f"{codecs.decode(cfg.dataset.text_answer_separator, 'unicode_escape')}"
        )
        return prompt

    @staticmethod
    def parse_answer(cfg: Any, answer: str):
        if cfg.dataset.add_eos_token_to_answer:
            answer += cfg._tokenizer_eos_token
        return answer

    @staticmethod
    def parse_system(cfg: Any, system: str):
        # no system tokens if empty
        if system == "":
            return system
        system = (
            f"{codecs.decode(cfg.dataset.text_system_start, 'unicode_escape')}{system}"
        )
        if cfg.dataset.add_eos_token_to_system:
            system += cfg._tokenizer_eos_token
        return system

    @staticmethod
    def batch_to_device(
        batch: Union[Dict, List, torch.Tensor], device: str
    ) -> Union[Dict, List, torch.Tensor, str]:
        """Function to send the batch to the device specified

        Args:
            batch: input batch
            device: device to send the data to
        Returns:
            batch with the elements on the device specified
        """
        if isinstance(batch, torch.Tensor):
            return batch.to(device)
        elif isinstance(batch, (list, tuple)) and all(
            isinstance(item, str) for item in batch
        ):
            # Do not move list of strings to device
            return batch
        elif isinstance(batch, collections.abc.Mapping):
            return {
                key: CustomDataset.batch_to_device(value, device)
                for key, value in batch.items()
            }
        elif isinstance(batch, collections.abc.Sequence):
            return [CustomDataset.batch_to_device(value, device) for value in batch]
        else:
            raise ValueError(f"Can not move {type(batch)} to device.")

    @staticmethod
    def preprocess_dataframe(df: pd.DataFrame, cfg: Any, mode: str) -> pd.DataFrame:
        """
        Preprocesses the input dataframe

        Args:
            df: the full training dataframe
            cfg: config
            mode: the mode. One of {"train", "validation"}
        Returns:
            the processed dataframe
        """

        def personalize(text):
            text = text.replace("Open Assistant", cfg.dataset.chatbot_name)
            text = text.replace("Open-Assistant", cfg.dataset.chatbot_name)
            text = text.replace("open-assistant", cfg.dataset.chatbot_name)
            text = text.replace("OpenAssistant", cfg.dataset.chatbot_name)
            text = text.replace("open assistant", cfg.dataset.chatbot_name)
            text = text.replace("Open Assistand", cfg.dataset.chatbot_name)
            text = text.replace("Open Assitant", cfg.dataset.chatbot_name)
            text = text.replace("Open Assistent", cfg.dataset.chatbot_name)
            text = text.replace("Open Assisstant", cfg.dataset.chatbot_name)
            text = text.replace("Open Assitent", cfg.dataset.chatbot_name)
            text = text.replace("Open Assitiant", cfg.dataset.chatbot_name)
            text = text.replace("Open Assistiant", cfg.dataset.chatbot_name)
            text = text.replace("Open Assitan ", cfg.dataset.chatbot_name + " ")
            text = text.replace("Open Assistan ", cfg.dataset.chatbot_name + " ")
            text = text.replace("Open Asistant", cfg.dataset.chatbot_name)
            text = text.replace("Open Assiant", cfg.dataset.chatbot_name)
            text = text.replace("Assistant", cfg.dataset.chatbot_name)
            text = text.replace("ChatGPT", cfg.dataset.chatbot_name)
            text = text.replace("LAION AI", cfg.dataset.chatbot_author)
            text = text.replace("LAION-AI", cfg.dataset.chatbot_author)
            text = text.replace("LAION,", cfg.dataset.chatbot_author + ",")
            text = text.replace("LAION.ai", cfg.dataset.chatbot_author)
            text = text.replace("LAION.", cfg.dataset.chatbot_author + ".")
            text = text.replace("LAION", cfg.dataset.chatbot_author)
            text = text.replace("Laion AI", cfg.dataset.chatbot_author)
            text = text.replace("OpenAI", cfg.dataset.chatbot_author)
            text = text.replace("Open AI", cfg.dataset.chatbot_author)
            text = text.replace("openai", cfg.dataset.chatbot_author)
            text = text.replace("open ai", cfg.dataset.chatbot_author)

            return text

        if cfg.dataset.personalize:
            for prompt_col in cfg.dataset.prompt_column:
                df[prompt_col] = df[prompt_col].apply(personalize)
            df[cfg.dataset.answer_column] = df[cfg.dataset.answer_column].apply(
                personalize
            )

        return df

    def get_train_collate_fn(self):
        """
        Returns train batch collate function for the PyTorch Dataloader.
        By default returns None that uses the default PyTorch collate
        """

        return None

    def get_validation_collate_fn(self):
        """
        Return validation batch collate function for the PyTorch Dataloader.
        By default returns None that uses the default PyTorch collate
        """

        return None

    def postprocess_batch_predictions(self, output: Dict) -> Dict:
        if "predicted_answer_ids" in output.keys():
            predicted_text = [
                self.tokenizer.decode(ids, skip_special_tokens=True).strip()
                for ids in output["predicted_answer_ids"]
            ]

            output["predicted_text"] = np.array(predicted_text)
            del output["predicted_answer_ids"]
        return output

    @staticmethod
    def clean_output(
        output: Dict,
        cfg: Any,
    ):
        output["predicted_text"] = output["predicted_text"].tolist()
        for j in range(len(output["predicted_text"])):
            curr_text = output["predicted_text"][j].strip()
            for stop_token in cfg.tokenizer._stop_words:
                if curr_text.find(stop_token) != -1:
                    curr_text = curr_text[: curr_text.find(stop_token)]
            output["predicted_text"][j] = curr_text.strip()

        return output

    def postprocess_output(self, cfg, df: pd.DataFrame, output: Dict) -> Dict:
        if not cfg.prediction.metric == "Perplexity":
            output = self.clean_output(output, cfg)

        output["target_text"] = self.conversation_chain_handler.answers

        metric_func, _, _ = cfg.prediction.metric_class.get(cfg.prediction.metric)

        if "GPT" in cfg.prediction.metric:
            metrics, explanations = metric_func(
                cfg,
                output,
                df,
                raw_results=True,
            )
            output["explanations"] = explanations
        else:
            metrics = metric_func(
                cfg,
                output,
                df,
            )
        output["metrics"] = metrics

        return output

    def format_output(
        self, cfg, df: pd.DataFrame, output: Dict
    ) -> Tuple[Dict, pd.DataFrame]:
        output = {
            key: value
            for key, value in output.items()
            if key not in ["loss", "target", "losses"]
        }
        output.pop("target_text", None)

        # in case limit_chained_samples is True, only last answer is predicted
        end_conversation_ids = (
            self.conversation_chain_handler.get_conversation_end_ids()
        )

        if "predicted_text" in output.keys():
            output["predicted_text"] = np.array(output["predicted_text"])

        if "logits" in output.keys():
            output["logits"] = np.array(output["logits"].float())

        if isinstance(cfg.dataset.prompt_column, tuple):
            for col in cfg.dataset.prompt_column:
                output[col] = df.loc[end_conversation_ids, col].values
        else:
            output[cfg.dataset.prompt_column] = df.loc[
                end_conversation_ids, cfg.dataset.prompt_column
            ].values

        if "predicted_text" in output.keys():
            df[f"pred_{cfg.dataset.answer_column}"] = (
                "NO ANSWER GENERATED. "
                "ONLY LAST ANSWER OF A CONVERSATION IS PREDICTED."
            )
            df.loc[end_conversation_ids, f"pred_{cfg.dataset.answer_column}"] = output[
                "predicted_text"
            ]
        return output, df

    @classmethod
    def sanity_check(cls, df: pd.DataFrame, cfg: Any, mode: str = "train"):
        """
        Quick check whether Dataframe and configurations are correctly set.
        """
        if (
            cfg.dataset.parent_id_column is not None
            and cfg.dataset.parent_id_column in df.columns
            and "id" in df.columns
        ):
            assert (
                df[cfg.dataset.parent_id_column] != df["id"]
            ).all(), "Parent id column is the same as id column for some rows"
            assert (df[cfg.dataset.parent_id_column].fillna("") == "").sum() > 0, (
                "Did not find any conversation start. "
                "Please ensure that some parent ids are empty."
            )

        assert cfg.dataset.answer_column in df.columns, (
            f"Answer column {cfg.dataset.answer_column} not found in the "
            f"{mode} DataFrame."
        )
        assert df.shape[0] == df[[cfg.dataset.answer_column]].dropna().shape[0], (
            f"The {mode} DataFrame"
            f" column {cfg.dataset.answer_column}"
            " contains missing values."
        )
        if cfg.dataset.parent_id_column != "None":
            assert (
                "id" in df.columns
            ), "When using parent column, the dataframe requires an 'id' column. "

    def get_labels(self, prompt_encodings, answer_encodings):
        labels = torch.cat(
            [
                torch.cat([prompt_encoding, answer_encoding])
                for prompt_encoding, answer_encoding in zip(
                    prompt_encodings, answer_encodings
                )
            ]
        ).clone()

        if self.cfg.dataset.mask_prompt_labels:
            masks = []
<<<<<<< HEAD
            for idx, (prompt_encoding, answer_encoding) in enumerate(zip(
                prompt_encodings, answer_encodings
            )):
                if not self.cfg.dataset.only_last_answer or idx == len(answer_encodings) - 1:
=======
            for idx, (prompt_encoding, answer_encoding) in enumerate(
                zip(prompt_encodings, answer_encodings)
            ):
                if (
                    not self.cfg.dataset.only_last_answer
                    or idx == len(answer_encodings) - 1
                ):
>>>>>>> 2c8e8412
                    mask = [
                        torch.ones_like(prompt_encoding),
                        torch.zeros_like(answer_encoding),
                    ]
                else:
                    mask = [
                        torch.ones_like(prompt_encoding),
                        torch.ones_like(answer_encoding),
                    ]
                masks.append(torch.cat(mask))
            masks = torch.cat(masks).to(torch.bool)
            labels.masked_fill_(masks, -100)
        if self.cfg.tokenizer.max_length < len(labels):
            labels = labels[-self.cfg.tokenizer.max_length :]

        sample = dict(labels=torch.full((self.cfg.tokenizer.max_length,), -100))
        sample["labels"][-len(labels) :] = labels
        return sample

    def get_encodings(self, input_text_dict: Dict[str, List[str]]):
        """
        Get encodings for a single conversation history.
        Args:
            input_text_dict: A dictionary containing the input text for a single sample.
            Contains the keys "systems", "prompts", "answers".
            System may be an empty string.
        """
        encodings = [
            self._get_sample_encoding(system, prompt, answer)
            for idx, (system, prompt, answer) in enumerate(
                zip(
                    input_text_dict["systems"],
                    input_text_dict["prompts"],
                    input_text_dict["answers"],
                )
            )
        ]

        if self.mode == "train":
            encodings = self.augment_data(encodings)

        system_encoding = encodings[0][0]
        prompt_encodings = [encoding[1] for encoding in encodings]
        answer_encodings = [encoding[2] for encoding in encodings]
        # concatenate system encoding with root prompt encoding
        prompt_encodings[0] = torch.cat([system_encoding, prompt_encodings[0]])
        return (
            system_encoding,
            prompt_encodings,
            answer_encodings,
        )

    def augment_data(self, encodings):
        parent_encodings = encodings[:-1]
        # randomly skip parent
        parent_encodings = [
            encoding
            for idx, encoding in enumerate(parent_encodings)
            if np.random.random() > self.cfg.augmentation.skip_parent_probability
        ]
        # randomly replace parent with another parent
        if np.random.random() < self.cfg.augmentation.random_parent_probability:
            idx = np.random.randint(len(self.conversation_chain_handler.prompts))
            parent_encodings = [
                self._get_sample_encoding(
                    self.parse_system(
                        self.cfg, self.conversation_chain_handler.systems[idx]
                    ),
                    self.parse_prompt(
                        self.cfg, self.conversation_chain_handler.prompts[idx]
                    ),
                    self.conversation_chain_handler.answers[idx],
                )
            ] + parent_encodings[1:]
        encodings = parent_encodings + [encodings[-1]]
        return encodings

    def _get_sample_encoding(self, system: str, prompt: str, answer: str) -> List:
        if len(system) > 0:
            system_encoding = self.encode(
                self.tokenizer, system, self.cfg.tokenizer.max_length, "right"
            )["input_ids"]
        else:
            system_encoding = torch.empty(0)
        prompt_encoding = self.encode(
            self.tokenizer, prompt, self.cfg.tokenizer.max_length, "left"
        )["input_ids"]
        answer_encoding = self.encode(
            self.tokenizer, answer, self.cfg.tokenizer.max_length, "right"
        )["input_ids"]

        return [system_encoding, prompt_encoding, answer_encoding]

    @staticmethod
    def pad_tokens(
        input_ids,
        attention_mask,
        max_length,
        pad_token_id,
        direction="left",
        prefix="",
    ):
        sample = {}

        if max_length < len(input_ids):
            logger.info(f"Input exceeds max_length of {max_length}, truncating sample.")
            input_ids = input_ids[-max_length:]
            attention_mask = attention_mask[-max_length:]

        if len(input_ids) > 0:
            if direction == "left":
                sample[f"{prefix}input_ids"] = torch.full((max_length,), pad_token_id)
                sample[f"{prefix}input_ids"][-len(input_ids) :] = input_ids
                sample[f"{prefix}attention_mask"] = torch.zeros(max_length)
                sample[f"{prefix}attention_mask"][-len(input_ids) :] = attention_mask
            else:
                sample[f"{prefix}input_ids"] = torch.full((max_length,), pad_token_id)
                sample[f"{prefix}input_ids"][: len(input_ids)] = input_ids
                sample[f"{prefix}attention_mask"] = torch.zeros(max_length)
                sample[f"{prefix}attention_mask"][: len(input_ids)] = attention_mask
        else:
            # Pad everything if empty (continued pretraining)
            sample[f"{prefix}input_ids"] = torch.full((max_length,), pad_token_id)
            sample[f"{prefix}attention_mask"] = torch.zeros(max_length)

        return sample

    @staticmethod
    def encode(tokenizer, text: str, max_length: int, truncation_side: str) -> Dict:
        encodings = tokenizer(text, return_tensors="pt", add_special_tokens=False)
        encodings["input_ids"] = encodings["input_ids"][0]
        encodings["attention_mask"] = encodings["attention_mask"][0]
        if truncation_side == "right":
            encodings["input_ids"] = encodings["input_ids"][:max_length]
            encodings["attention_mask"] = encodings["attention_mask"][:max_length]
        else:
            encodings["input_ids"] = encodings["input_ids"][-max_length:]
            encodings["attention_mask"] = encodings["attention_mask"][-max_length:]
        return encodings<|MERGE_RESOLUTION|>--- conflicted
+++ resolved
@@ -370,12 +370,6 @@
 
         if self.cfg.dataset.mask_prompt_labels:
             masks = []
-<<<<<<< HEAD
-            for idx, (prompt_encoding, answer_encoding) in enumerate(zip(
-                prompt_encodings, answer_encodings
-            )):
-                if not self.cfg.dataset.only_last_answer or idx == len(answer_encodings) - 1:
-=======
             for idx, (prompt_encoding, answer_encoding) in enumerate(
                 zip(prompt_encodings, answer_encodings)
             ):
@@ -383,7 +377,6 @@
                     not self.cfg.dataset.only_last_answer
                     or idx == len(answer_encodings) - 1
                 ):
->>>>>>> 2c8e8412
                     mask = [
                         torch.ones_like(prompt_encoding),
                         torch.zeros_like(answer_encoding),
