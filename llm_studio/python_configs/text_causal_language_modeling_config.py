import multiprocessing
import os
from dataclasses import dataclass, field
from typing import Any, Tuple

import torch

import llm_studio.src.datasets.text_causal_language_modeling_ds
from llm_studio.python_configs.base import DefaultConfig
from llm_studio.src import possible_values
from llm_studio.src.augmentations.nlp_aug import BaseNLPAug
from llm_studio.src.loggers import Loggers
from llm_studio.src.losses import classification_losses
from llm_studio.src.metrics import text_causal_language_modeling_metrics
from llm_studio.src.models import text_causal_language_modeling_model
from llm_studio.src.nesting import Dependency
from llm_studio.src.optimizers import Optimizers
from llm_studio.src.plots import text_causal_language_modeling_plots
from llm_studio.src.schedulers import Schedulers
from llm_studio.src.utils.modeling_utils import generate_experiment_name


@dataclass
class ConfigNLPCausalLMDataset(DefaultConfig):
    dataset_class: Any = (
        llm_studio.src.datasets.text_causal_language_modeling_ds.CustomDataset
    )
    train_dataframe: str = "/path/to/train.csv"
    validation_strategy: str = "automatic"
    validation_dataframe: str = ""
    validation_size: float = 0.01

    data_sample: float = 1.0
    data_sample_choice: Tuple[str, ...] = ("Train", "Validation")

    prompt_column: Tuple[str, ...] = ("instruction", "input")
    answer_column: str = "output"
    parent_id_column: str = "None"

    text_prompt_start: str = "<|prompt|>"
    text_answer_separator: str = "<|answer|>"

    add_eos_token_to_prompt: bool = True
    add_eos_token_to_answer: bool = True
    mask_prompt_labels: bool = True

    _allowed_file_extensions: Tuple[str, ...] = ("csv", "pq")

    def __post_init__(self):
        super().__post_init__()

        self._possible_values["train_dataframe"] = possible_values.Files(
            prefer_with=lambda path: "train" in path
        )
        self._possible_values["validation_strategy"] = possible_values.String(
            values=(
                ("custom", "Custom holdout validation"),
                ("automatic", "Automatic holdout validation"),
            ),
            allow_custom=False,
        )
        self._possible_values["validation_dataframe"] = possible_values.Files(
            add_none=True, prefer_with=lambda path: "val" in path
        )
        self._possible_values["validation_size"] = (0.01, 0.95, 0.01)
        self._possible_values["data_sample"] = (0.05, 1, 0.05)
        self._possible_values["data_sample_choice"] = ["Train", "Validation"]
        self._possible_values["prompt_column"] = possible_values.Columns(
            prefer_with=lambda column: column in ("instruction", "prompt")
        )
        self._possible_values["answer_column"] = possible_values.Columns(
            prefer_with=lambda column: column in ("answer", "output")
        )
        self._possible_values["parent_id_column"] = possible_values.Columns(
            prefer_with=lambda column: column in ("parent",), add_none=True
        )

        self._nesting.add(
            ["validation_dataframe"],
            [Dependency(key="validation_strategy", value="custom", is_set=True)],
        )

        self._nesting.add(
            ["validation_size"],
            [Dependency(key="validation_strategy", value="automatic", is_set=True)],
        )
        self._nesting.add(
            ["data_sample_choice"],
            [Dependency(key="data_sample", value=1, is_set=False)],
        )

        self._visibility["dataset_class"] = -1


@dataclass
class ConfigNLPCausalLMTraining(DefaultConfig):
    loss_class: Any = classification_losses.Losses
    loss_function: str = "CrossEntropy"
    optimizer: str = "AdamW"

    learning_rate: float = 0.0001
    differential_learning_rate_layers: Tuple[str, ...] = ()
    differential_learning_rate: float = 0.00001

    batch_size: int = 3
    drop_last_batch: bool = True
    epochs: int = 1
    schedule: str = "Cosine"
    warmup_epochs: float = 0.0

    weight_decay: float = 0.0
    gradient_clip: float = 0.0
    grad_accumulation: int = 1

    lora: bool = True
    lora_r: int = 4
    lora_alpha: int = 16
    lora_dropout: float = 0.05
    lora_target_modules: str = ""

    save_best_checkpoint: bool = False
    evaluation_epochs: float = 1.0
    evaluate_before_training: bool = True
    train_validation_data: bool = False

    def __post_init__(self):
        super().__post_init__()
        self._possible_values["loss_function"] = ("CrossEntropy",)
        self._possible_values["optimizer"] = Optimizers.names()

        self._possible_values["learning_rate"] = possible_values.Number(
            step=0.000001, min=0.000001
        )
        self._possible_values[
            "differential_learning_rate_layers"
        ] = possible_values.String(
            values=["encoder", "decoder"],
            allow_custom=False,
            placeholder="Select optional layers...",
        )
        self._possible_values["differential_learning_rate"] = self._possible_values[
            "learning_rate"
        ]

        self._possible_values["batch_size"] = (1, 256, 1)
        self._possible_values["epochs"] = (0, 50, 1)
        self._possible_values["schedule"] = Schedulers.names()
        self._possible_values["warmup_epochs"] = (0, 5, 0.05)

        self._possible_values["weight_decay"] = possible_values.Number(step=1e-5, min=0)
        self._possible_values["gradient_clip"] = (0, 10, 0.1)
        self._possible_values["grad_accumulation"] = (1, 8, 1)

        self._possible_values["lora_r"] = (1, 256, 1)
        self._possible_values["lora_alpha"] = (1, 256, 1)
        self._possible_values["lora_dropout"] = (0.0, 0.5, 0.01)

        self._possible_values["evaluation_epochs"] = (0.1, 1, 0.05)

        self._visibility["loss_function"] = -1
        self._visibility["loss_class"] = -1
        self._visibility["drop_last_batch"] = -1
        self._visibility["differential_learning_rate_layers"] = -1
        self._visibility["differential_learning_rate"] = -1

        self._nesting.add(
            ["differential_learning_rate"],
            [
                Dependency(
                    key="differential_learning_rate_layers", value=None, is_set=False
                )
            ],
        )
        self._nesting.add(
            ["lora_r", "lora_alpha", "lora_dropout", "lora_target_modules"],
            [Dependency(key="lora", value=False, is_set=False)],
        )
        self._nesting.add(
            ["evaluation_epochs"],
            [Dependency(key="save_best_checkpoint", value=False, is_set=True)],
        )
        self._nesting.add(
            ["train_validation_data"],
            [Dependency(key="save_best_checkpoint", value=False, is_set=True)],
        )


@dataclass
<<<<<<< HEAD
class ConfigNLPCausalLMDataset(DefaultConfig):
    dataset_class: Any = (
        llm_studio.src.datasets.text_causal_language_modeling_ds.CustomDataset
    )
    train_dataframe: str = "/path/to/train.csv"
    validation_strategy: str = "automatic"
    validation_dataframe: str = ""
    validation_size: float = 0.01

    data_sample: float = 1.0
    data_sample_choice: Tuple[str, ...] = ("Train", "Validation")

    prompt_column: Tuple[str, ...] = ("instruction", "input")
    answer_column: str = "output"
    text_prompt_start: str = "<|prompt|>"
    text_answer_separator: str = "<|answer|>"

    add_eos_token_to_prompt: bool = True
    add_eos_token_to_answer: bool = True
    mask_prompt_labels: bool = True

    _allowed_file_extensions: Tuple[str, ...] = ("csv", "pq")

    def __post_init__(self):
        self.prompt_column = (
            tuple(
                self.prompt_column,
            )
            if isinstance(self.prompt_column, str)
            else tuple(self.prompt_column)
        )
        super().__post_init__()

        self._possible_values["train_dataframe"] = possible_values.Files(
            prefer_with=lambda path: "train" in path
        )
        self._possible_values["validation_strategy"] = possible_values.String(
            values=(
                ("custom", "Custom holdout validation"),
                ("automatic", "Automatic holdout validation"),
            ),
            allow_custom=False,
        )
        self._possible_values["validation_dataframe"] = possible_values.Files(
            add_none=True, prefer_with=lambda path: "val" in path
        )
        self._possible_values["validation_size"] = (0.01, 0.95, 0.01)
        self._possible_values["data_sample"] = (0.05, 1, 0.05)
        self._possible_values["data_sample_choice"] = ["Train", "Validation"]
        self._possible_values["prompt_column"] = possible_values.Columns(
            prefer_with=lambda column: column in ("Instruction", "prompt")
        )
        self._possible_values["answer_column"] = possible_values.Columns(
            prefer_with=lambda column: column in ("answer", "output")
        )

        self._nesting.add(
            ["validation_dataframe"],
            [Dependency(key="validation_strategy", value="custom", is_set=True)],
        )

        self._nesting.add(
            ["validation_size"],
            [Dependency(key="validation_strategy", value="automatic", is_set=True)],
        )
        self._nesting.add(
            ["data_sample_choice"],
            [Dependency(key="data_sample", value=1, is_set=False)],
        )

        self._visibility["dataset_class"] = -1


@dataclass
=======
>>>>>>> a53804f1
class ConfigNLPCausalLMTokenizer(DefaultConfig):
    max_length_prompt: int = 256
    max_length_answer: int = 256
    max_length: int = 512
    padding_quantile: float = 1.0
    add_prompt_answer_tokens: bool = False
    add_prefix_space: bool = False

    def __post_init__(self):
        super().__post_init__()
        self._possible_values["max_length_prompt"] = (32, 2048, 16)
        self._possible_values["max_length_answer"] = (32, 2048, 16)
        self._possible_values["max_length"] = (32, 2048, 16)
        self._possible_values["padding_quantile"] = (0, 1, 0.01)
        self._padding_side = "left"

        self._visibility["add_prefix_space"] = -1


@dataclass
class ConfigNLPCausalLMArchitecture(DefaultConfig):
    model_class: Any = text_causal_language_modeling_model.Model
    pretrained: bool = True

    backbone_dtype: str = "float16"
    gradient_checkpointing: bool = False
    force_embedding_gradients: bool = False
    intermediate_dropout: float = 0
    pretrained_weights: str = ""

    def __post_init__(self):
        super().__post_init__()

        self._possible_values["backbone_dtype"] = possible_values.String(
            values=("float16", "bfloat16", "int8", "float32"), allow_custom=False
        )
        self._possible_values["intermediate_dropout"] = (0, 0.5, 0.05)

        self._nesting.add(
            ["force_embedding_gradients"],
            [Dependency(key="lora", value=False, is_set=False)],
        )

        self._visibility["model_class"] = -1
        self._visibility["pretrained"] = -1


@dataclass
class ConfigNLPAugmentation(DefaultConfig):
    nlp_augmentations_class: Any = BaseNLPAug
    token_mask_probability: float = 0
    skip_parent_probability: float = 0
    random_parent_probability: float = 0

    def __post_init__(self):
        super().__post_init__()
        self._possible_values["token_mask_probability"] = (0, 0.9, 0.05)
        self._possible_values["skip_parent_probability"] = (0, 1.0, 0.05)
        self._possible_values["random_parent_probability"] = (0, 1.0, 0.05)
        self._visibility["nlp_augmentations_class"] = -1


@dataclass
class ConfigNLPCausalLMPrediction(DefaultConfig):
    metric_class: Any = text_causal_language_modeling_metrics.Metrics
    metric: str = "GPT3.5"

    min_length_inference: int = 2
    max_length_inference: int = 256
    batch_size_inference: int = 0

    do_sample: bool = False
    num_beams: int = 2
    temperature: float = 0.3
    repetition_penalty: float = 1.2
    stop_tokens: str = ""

    def __post_init__(self):
        super().__post_init__()
        self._possible_values["metric"] = self.metric_class.names()

        self._possible_values["batch_size_inference"] = (0, 512, 1)
        self._possible_values["min_length_inference"] = (0, 1024, 1)
        self._possible_values["max_length_inference"] = (1, 1024, 1)

        self._possible_values["num_beams"] = (1, 10, 1)
        self._possible_values["temperature"] = (0, 10, 0.05)
        self._possible_values["repetition_penalty"] = (1, 10, 0.05)

        self._visibility["metric_class"] = -1


@dataclass
class ConfigNLPCausalLMEnvironment(DefaultConfig):
    gpus: Tuple[str, ...] = tuple(str(x) for x in range(torch.cuda.device_count()))

    mixed_precision: bool = True

    compile_model: bool = False
    use_fsdp: bool = False

    find_unused_parameters: bool = False
    sync_batch_normalization: bool = False
    trust_remote_code: bool = False
    number_of_workers: int = 4
    seed: int = -1
    openai_api_token: str = ""

    _seed: int = 0  # internal seed set in train.py (equals seed if seed is not -1)
    _distributed: bool = False
    _distributed_inference: bool = True
    _local_rank: int = 0
    _world_size: int = 1
    _curr_step: int = 0
    _curr_val_step: int = 0
    _rank: int = 0  # global rank
    _device: str = "cuda"
    _cpu_comm: Any = None

    def __post_init__(self):
        super().__post_init__()
        self._possible_values["gpus"] = possible_values.String(
            values=tuple(
                [(str(x), f"GPU #{x+1}") for x in range(torch.cuda.device_count())]
            ),
            allow_custom=False,
        )

        self._possible_values["number_of_workers"] = (1, multiprocessing.cpu_count(), 1)
        self._possible_values["seed"] = possible_values.Number(step=1, min=-1)

        if torch.cuda.device_count() <= 1:
            self._visibility["sync_batch_normalization"] = -1


@dataclass
class ConfigNLPCausalLMLogging(DefaultConfig):
    logger: str = "None"
    neptune_api_token: str = ""
    neptune_project: str = ""
    _neptune_debug: bool = False

    plots_class: Any = text_causal_language_modeling_plots.Plots
    number_of_texts: int = 10

    # the actual logger, will be set dynamically at runtime
    _logger: Any = None

    def __post_init__(self):
        super().__post_init__()
        self._possible_values["logger"] = Loggers.names()
        self._possible_values["number_of_texts"] = (0, 20, 2)

        self._nesting.add(
            ["neptune_api_token", "neptune_project"],
            [Dependency(key="logger", value="Neptune", is_set=True)],
        )

        self._visibility["plots_class"] = -1


@dataclass
class ConfigProblemBase(DefaultConfig):
    output_directory: str = f"output/{os.path.basename(__file__).split('.')[0]}"
    experiment_name: str = field(default_factory=generate_experiment_name)
    llm_backbone: str = "EleutherAI/pythia-12b-deduped"

    dataset: ConfigNLPCausalLMDataset = field(default_factory=ConfigNLPCausalLMDataset)
    tokenizer: ConfigNLPCausalLMTokenizer = field(
        default_factory=ConfigNLPCausalLMTokenizer
    )
    architecture: ConfigNLPCausalLMArchitecture = field(
        default_factory=ConfigNLPCausalLMArchitecture
    )
    training: ConfigNLPCausalLMTraining = field(
        default_factory=ConfigNLPCausalLMTraining
    )
    augmentation: ConfigNLPAugmentation = field(default_factory=ConfigNLPAugmentation)
    prediction: ConfigNLPCausalLMPrediction = field(
        default_factory=ConfigNLPCausalLMPrediction
    )
    environment: ConfigNLPCausalLMEnvironment = field(
        default_factory=ConfigNLPCausalLMEnvironment
    )
    logging: ConfigNLPCausalLMLogging = field(default_factory=ConfigNLPCausalLMLogging)

    def __post_init__(self):
        super().__post_init__()

        self._visibility["output_directory"] = -1

        self._possible_values["llm_backbone"] = possible_values.String(
            values=(
                "h2oai/h2ogpt-oasst1-512-20b",
                "EleutherAI/gpt-neo-1.3B",
                "EleutherAI/gpt-j-6B",
                "facebook/opt-125m",
                "facebook/opt-2.7b",
                "facebook/opt-6.7b",
                "facebook/opt-13b",
                "EleutherAI/pythia-1b",
                "EleutherAI/pythia-6.9b-deduped",
                "EleutherAI/pythia-12b-deduped",
                "cerebras/Cerebras-GPT-13B",
                "stabilityai/stablelm-base-alpha-7b",
                "togethercomputer/GPT-NeoXT-Chat-Base-20B",
            ),
            allow_custom=True,
        )<|MERGE_RESOLUTION|>--- conflicted
+++ resolved
@@ -186,83 +186,6 @@
 
 
 @dataclass
-<<<<<<< HEAD
-class ConfigNLPCausalLMDataset(DefaultConfig):
-    dataset_class: Any = (
-        llm_studio.src.datasets.text_causal_language_modeling_ds.CustomDataset
-    )
-    train_dataframe: str = "/path/to/train.csv"
-    validation_strategy: str = "automatic"
-    validation_dataframe: str = ""
-    validation_size: float = 0.01
-
-    data_sample: float = 1.0
-    data_sample_choice: Tuple[str, ...] = ("Train", "Validation")
-
-    prompt_column: Tuple[str, ...] = ("instruction", "input")
-    answer_column: str = "output"
-    text_prompt_start: str = "<|prompt|>"
-    text_answer_separator: str = "<|answer|>"
-
-    add_eos_token_to_prompt: bool = True
-    add_eos_token_to_answer: bool = True
-    mask_prompt_labels: bool = True
-
-    _allowed_file_extensions: Tuple[str, ...] = ("csv", "pq")
-
-    def __post_init__(self):
-        self.prompt_column = (
-            tuple(
-                self.prompt_column,
-            )
-            if isinstance(self.prompt_column, str)
-            else tuple(self.prompt_column)
-        )
-        super().__post_init__()
-
-        self._possible_values["train_dataframe"] = possible_values.Files(
-            prefer_with=lambda path: "train" in path
-        )
-        self._possible_values["validation_strategy"] = possible_values.String(
-            values=(
-                ("custom", "Custom holdout validation"),
-                ("automatic", "Automatic holdout validation"),
-            ),
-            allow_custom=False,
-        )
-        self._possible_values["validation_dataframe"] = possible_values.Files(
-            add_none=True, prefer_with=lambda path: "val" in path
-        )
-        self._possible_values["validation_size"] = (0.01, 0.95, 0.01)
-        self._possible_values["data_sample"] = (0.05, 1, 0.05)
-        self._possible_values["data_sample_choice"] = ["Train", "Validation"]
-        self._possible_values["prompt_column"] = possible_values.Columns(
-            prefer_with=lambda column: column in ("Instruction", "prompt")
-        )
-        self._possible_values["answer_column"] = possible_values.Columns(
-            prefer_with=lambda column: column in ("answer", "output")
-        )
-
-        self._nesting.add(
-            ["validation_dataframe"],
-            [Dependency(key="validation_strategy", value="custom", is_set=True)],
-        )
-
-        self._nesting.add(
-            ["validation_size"],
-            [Dependency(key="validation_strategy", value="automatic", is_set=True)],
-        )
-        self._nesting.add(
-            ["data_sample_choice"],
-            [Dependency(key="data_sample", value=1, is_set=False)],
-        )
-
-        self._visibility["dataset_class"] = -1
-
-
-@dataclass
-=======
->>>>>>> a53804f1
 class ConfigNLPCausalLMTokenizer(DefaultConfig):
     max_length_prompt: int = 256
     max_length_answer: int = 256
