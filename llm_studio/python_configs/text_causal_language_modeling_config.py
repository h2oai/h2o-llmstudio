--- conflicted
+++ resolved
@@ -569,11 +569,8 @@
 
 @dataclass
 class ConfigNLPCausalLMLogging(DefaultConfig):
-<<<<<<< HEAD
     log_step_size: str = "absolute"
-=======
     log_all_ranks: bool = False
->>>>>>> 5ac9c3a8
     logger: str = "None"
     neptune_project: str = ""
     wandb_project: str = ""
