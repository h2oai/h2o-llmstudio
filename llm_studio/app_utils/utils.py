import asyncio
import collections
import contextlib
import dataclasses
import glob
import json
import logging
import math
import os
import random
import re
import shutil
import socket
import string
import subprocess
import time
import uuid
import zipfile
from collections import defaultdict
from contextlib import closing
from functools import partial
from typing import Any, DefaultDict, Dict, List, Optional, Tuple, Type, Union

import GPUtil
import numpy as np
import pandas as pd
import psutil
import yaml
from azure.storage.filedatalake import DataLakeServiceClient
from boto3.session import Session
from botocore.handlers import disable_signing
from h2o_wave import Choice, Q, ui
from pandas.core.frame import DataFrame
from sqlitedict import SqliteDict

from llm_studio.app_utils.db import Experiment
from llm_studio.python_configs.base import DefaultConfigProblemBase
from llm_studio.src import possible_values
from llm_studio.src.utils.config_utils import (
    _get_type_annotation_error,
    load_config_yaml,
    parse_cfg_dataclass,
    save_config_yaml,
)
from llm_studio.src.utils.data_utils import is_valid_data_frame, read_dataframe
from llm_studio.src.utils.export_utils import get_size_str
from llm_studio.src.utils.type_annotations import KNOWN_TYPE_ANNOTATIONS

from .config import default_cfg

logger = logging.getLogger(__name__)


class GridCheckError(Exception):
    pass


def get_user_id(q):
    return q.auth.subject


def get_user_name(q):
    return q.auth.username


def get_data_dir(q):
    return os.path.join(default_cfg.llm_studio_workdir, default_cfg.data_folder, "user")


def get_database_dir(q):
    return os.path.join(default_cfg.llm_studio_workdir, default_cfg.data_folder, "dbs")


def get_output_dir(q):
    return os.path.join(
        default_cfg.llm_studio_workdir, default_cfg.output_folder, "user"
    )


def get_download_dir(q):
    return os.path.join(
        default_cfg.llm_studio_workdir, default_cfg.output_folder, "download"
    )


def get_user_db_path(q):
    return os.path.join(get_database_dir(q), "user.db")


def get_usersettings_path(q):
    return os.path.join(get_database_dir(q), f"{get_user_id(q)}.settings")


def find_free_port():
    with closing(socket.socket(socket.AF_INET, socket.SOCK_STREAM)) as s:
        s.bind(("", 0))
        s.setsockopt(socket.SOL_SOCKET, socket.SO_REUSEADDR, 1)
        return s.getsockname()[1]


def start_process(
    cfg: DefaultConfigProblemBase, gpu_list: List, process_queue: List, env_vars: Dict
) -> subprocess.Popen:
    """Starts train.py for a given configuration setting

    Args:
        cfg: DefaultConfigProblemBase config
        gpu_list: list of GPUs to use for the training
        process_queue: list of processes to wait for before starting the training
        env_vars: dictionary of ENV variables to pass to the training process
    Returns:
        Process

    """

    num_gpus = len(gpu_list)
    config_name = os.path.join(cfg.output_directory, "cfg.yaml")
    env = {**os.environ, **env_vars}

    if num_gpus == 0:
        cmd = [
            "python",
            "train_wave.py",
            "-Y",
            config_name,
        ]
    # Do not delete for debug purposes
    # elif num_gpus == 1:
    #     cmd = [
    #         "env",
    #         f"CUDA_VISIBLE_DEVICES={','.join(gpu_list)}",
    #         "python",
    #         "-u",
    #         "train_wave.py",
    #         "-P",
    #         config_name,
    #     ]
    else:
        free_port = find_free_port()
        if cfg.environment.use_deepspeed:
            logger.info("Starting deepspeed...")
            cmd = [
                "env",
                "deepspeed",
                "--include",
                f"localhost:{','.join(gpu_list)}",
                "--master_port",
                f"{str(free_port)}",
                "train_wave.py",
                "-Y",
                config_name,
            ]
        else:
            logger.info("Starting torchrun...")
            cmd = [
                "env",
                f"CUDA_VISIBLE_DEVICES={','.join(gpu_list)}",
                "torchrun",
                f"--nproc_per_node={str(num_gpus)}",
                f"--master_port={str(free_port)}",
                "train_wave.py",
                "-Y",
                config_name,
            ]

    if len(process_queue) > 0:
        cmd.append("-Q")
        cmd.append(",".join([str(x) for x in process_queue]))

    p = subprocess.Popen(
        cmd,
        env=env,
    )

    logger.info(f"Percentage of RAM memory used: {psutil.virtual_memory().percent}")

    return p


def clean_macos_artifacts(path: str) -> None:
    """Cleans artifacts from MacOSX zip archives

    Args:
        path: path to the unzipped directory
    """

    shutil.rmtree(os.path.join(path, "__MACOSX/"), ignore_errors=True)

    for ds_store in glob.glob(os.path.join(path, "**/.DS_Store"), recursive=True):
        try:
            os.remove(ds_store)
        except OSError:
            pass


def s3_session(aws_access_key: str, aws_secret_key: str) -> Any:
    """Establishes s3 session

    Args:
        aws_access_key: s3 access key
        aws_secret_key: s3 secret key

    Returns:
        Session

    """

    session = Session(
        aws_access_key_id=aws_access_key, aws_secret_access_key=aws_secret_key
    )
    s3 = session.resource("s3")
    # if no key is present, disable signing
    if aws_access_key == "" and aws_secret_key == "":
        s3.meta.client.meta.events.register("choose-signer.s3.*", disable_signing)

    return s3


def filter_valid_files(files) -> List[str]:
    valid_files = [
        file
        for file in files
        if any([file.endswith(ext) for ext in default_cfg.allowed_file_extensions])
    ]

    return valid_files


def s3_file_options(
    bucket: str, aws_access_key: str, aws_secret_key: str
) -> Optional[List[str]]:
    """ "Returns all zip files in the target s3 bucket

    Args:
        bucket: s3 bucket name
        aws_access_key: s3 access key
        aws_secret_key: s3 secret key

    Returns:
        List of zip files in bucket or None in case of access error

    """

    try:
        bucket = bucket.replace("s3://", "")
        if bucket[-1] == os.sep:
            bucket = bucket[:-1]

        bucket_split = bucket.split(os.sep)
        bucket = bucket_split[0]
        s3 = s3_session(aws_access_key, aws_secret_key)
        s3_bucket = s3.Bucket(bucket)

        folder = "/".join(bucket_split[1:])

        files = []
        for s3_file in s3_bucket.objects.filter(Prefix=f"{folder}/"):
            if s3_file.key == f"{folder}/":
                continue

            files.append(s3_file.key)

        files = filter_valid_files(files)
        return files

    except Exception as e:
        logger.warning(f"Can't load S3 datasets list: {e}")
        return None


def convert_file_size(size: float):
    """Converts file size to human readable format

    Args:
        size: size in bytes

    Returns:
        size in readable format
    """

    if size == 0:
        return "0B"
    size_name = ("B", "KB", "MB", "GB", "TB", "PB", "EB", "ZB", "YB")
    i = int(math.floor(math.log(size, 1024)))
    p = math.pow(1024, i)
    s = round(size / p, 2)
    return "%.2f %s" % (s, size_name[i])


class S3Progress:
    """Progress update for s3 downloads

    Source:
        https://stackoverflow.com/a/59843153/1281171

    """

    def __init__(self, q: Q, size: float) -> None:
        """Initialize

        Args:
            q: Q
            size: size of the file to download
        """

        self._q: Q = q
        self._size: float = size
        self._seen_so_far: float = 0.0
        self._percentage: float = 0.0

    def progress(self, bytes_amount: float):
        """Update progress

        Args:
            bytes_amount: amount of bytes downloaded
        """

        self._seen_so_far += bytes_amount
        self._percentage = (self._seen_so_far / self._size) * 100.0

    async def update_ui(self):
        """Update progress in UI"""

        self._q.page["meta"].dialog = ui.dialog(
            title="S3 file download in progress",
            blocking=True,
            items=[
                ui.progress(
                    label="Please be patient...",
                    caption=(
                        f"{convert_file_size(self._seen_so_far)} of "
                        f"{convert_file_size(self._size)} "
                        f"({self._percentage:.2f}%)"
                    ),
                    value=self._percentage / 100,
                )
            ],
        )
        await self._q.page.save()

    async def poll(self):
        """Update wave ui"""

        while self._percentage / 100 < 1:
            await self.update_ui()
            await self._q.sleep(0.1)
        await self.update_ui()


def s3_download_coroutine(q: Q, filename: str):
    download_folder = f"{get_data_dir(q)}/tmp"
    download_folder = get_valid_temp_data_folder(q, download_folder)

    if os.path.exists(download_folder):
        shutil.rmtree(download_folder)
    os.makedirs(download_folder, exist_ok=True)

    downloaded_zip = f"{download_folder}/{filename.split('/')[-1]}"

    q.page["dataset/import"] = ui.form_card(box="content", items=[])
    return downloaded_zip, download_folder


def extract_if_zip(file, actual_path):
    if file.endswith("zip"):
        with zipfile.ZipFile(file, "r") as zip_ref:
            zip_ref.extractall(actual_path)

        os.remove(file)
        clean_macos_artifacts(actual_path)


async def s3_download(
    q: Q, bucket, filename, aws_access_key, aws_secret_key
) -> Tuple[str, str]:
    """Downloads a file from s3

    Args:
        q: Q
        bucket: s3 bucket name
        filename: filename to download
        aws_access_key: s3 access key
        aws_secret_key: s3 secret key

    Returns:
        Download location path
    """
    bucket = bucket.replace("s3://", "")
    if bucket[-1] == os.sep:
        bucket = bucket[:-1]

    bucket = bucket.split(os.sep)[0]

    s3 = s3_session(aws_access_key, aws_secret_key)

    file, s3_path = s3_download_coroutine(q, filename)

    progress = S3Progress(
        q, (s3.meta.client.head_object(Bucket=bucket, Key=filename))["ContentLength"]
    )

    poll_future = asyncio.create_task(progress.poll())

    def download_file():
        s3.Bucket(bucket).download_file(filename, file, Callback=progress.progress)

    await q.run(download_file)
    await poll_future

    extract_if_zip(file, s3_path)

    return s3_path, "".join(filename.split("/")[-1].split(".")[:-1])


def azure_file_options(conn_string: str, container: str) -> List[str]:
    """Returns all zip files in the target azure datalake container

    Args:
        conn_string: connection string
        container: container including sub-paths

    Returns:
        - List of files in storage or empty list in case of access error

    """

    try:
        service_client = DataLakeServiceClient.from_connection_string(  # type: ignore
            conn_string
        )

        container_split = container.split(os.sep)
        container = container_split[0]

        folder = "/".join(container_split[1:])

        file_system_client = service_client.get_file_system_client(
            file_system=container
        )

        files = file_system_client.get_paths(path=folder)
        files = next(files.by_page())  # type: ignore[arg-type]
        files = [x.name for x in files]  # type: ignore[assignment]
        return filter_valid_files(files)

    except Exception as e:
        logger.warning(f"Can't load Azure datasets list: {e}")
        return []


async def download_progress(q: Q, title, seen_so_far, total_len):
    if seen_so_far is not None and total_len is not None:
        percentage = seen_so_far / total_len
        value = percentage
        caption = (
            f"{convert_file_size(seen_so_far)} of "
            f"{convert_file_size(total_len)} "
            f"({percentage * 100:.2f}%)"
        )
    else:
        value = None
        caption = None

    q.page["meta"].dialog = ui.dialog(
        title=title,
        blocking=True,
        items=[ui.progress(label="Please be patient...", caption=caption, value=value)],
    )
    await q.page.save()


async def azure_download(
    q: Q, conn_string: str, container: str, filename: str
) -> Tuple[str, str]:
    """Downloads a file from azure

    Args:
        q: Q
        conn_string: connection string
        container: container
        filename: filename to download

    Returns:
        Download location path
    """

    service_client = DataLakeServiceClient.from_connection_string(  # type: ignore
        conn_string
    )

    container_split = container.split(os.sep)
    container = container_split[0]

    file_system_client = service_client.get_file_system_client(file_system=container)

    filename_split = filename.split(os.sep)
    folder = "/".join(filename_split[:-1])
    filename = filename_split[-1]

    rnd_folder = "".join(random.choice(string.digits) for i in range(10))
    azure_path = f"{get_data_dir(q)}/tmp_{rnd_folder}"
    azure_path = get_valid_temp_data_folder(q, azure_path)

    if os.path.exists(azure_path):
        shutil.rmtree(azure_path)
    os.makedirs(azure_path, exist_ok=True)

    file = f"{azure_path}/{filename}"

    file_client = file_system_client.get_file_client(f"{folder}/{filename}")

    download = file_client.download_file()

    blocks = download.chunks()

    seen_so_far = 0
    with open(file, "wb") as local_file:
        for block in blocks:
            local_file.write(block)

            seen_so_far += len(block)

            await download_progress(
                q,
                "Azure Datalake file download in progress",
                seen_so_far,
                len(blocks),  # type: ignore[arg-type]
            )

    extract_if_zip(file, azure_path)

    return azure_path, "".join(filename.split(".")[:-1])


async def local_download(q: Q, filename: str) -> Tuple[str, str]:
    """Downloads a file from local path

    Args:
        q: Q
        filename: filename to download

    Returns:
        Download location path
    """

    local_path = f"{get_data_dir(q)}/tmp"
    local_path = get_valid_temp_data_folder(q, local_path)

    if os.path.exists(local_path):
        shutil.rmtree(local_path)
    os.makedirs(local_path, exist_ok=True)

    shutil.copy2(filename, local_path)

    zip_file = f"{local_path}/{filename.split('/')[-1]}"
    extract_if_zip(zip_file, local_path)

    return local_path, "".join(filename.split("/")[-1].split(".")[:-1])


async def kaggle_download(
    q: Q, command: str, kaggle_access_key: str, kaggle_secret_key: str
) -> Tuple[str, str]:
    """ "Downloads a file from kaggle

    Args:
        q: Q
        command: kaggle api command
        kaggle_access_key: kaggle access key
        kaggle_secret_key: kaggle secret key

    Returns:
        Download location path
    """

    kaggle_path = f"{get_data_dir(q)}/tmp"
    kaggle_path = get_valid_temp_data_folder(q, kaggle_path)

    if os.path.exists(kaggle_path):
        shutil.rmtree(kaggle_path)
    os.makedirs(kaggle_path, exist_ok=True)

    command_run = []
    if kaggle_access_key != "":
        command_run += ["env", f"KAGGLE_USERNAME={kaggle_access_key}"]
    if kaggle_secret_key != "":
        command_run += ["env", f"KAGGLE_KEY={kaggle_secret_key}"]
    command_run += command.split(" ") + ["-p", kaggle_path]
    subprocess.run(command_run)

    try:
        zip_file = f"{kaggle_path}/{command.split(' ')[-1].split('/')[-1]}.zip"
        with zipfile.ZipFile(zip_file, "r") as zip_ref:
            zip_ref.extractall(kaggle_path)
        os.remove(zip_file)
    except Exception:
        pass

    clean_macos_artifacts(kaggle_path)

    for f in glob.glob(kaggle_path + "/*"):
        if ".zip" in f and zip_file not in f:
            with zipfile.ZipFile(f, "r") as zip_ref:
                zip_ref.extractall(kaggle_path)

            clean_macos_artifacts(kaggle_path)

    return kaggle_path, "".join(command.split(" ")[-1].split("/")[-1])


def clean_error(error: str):
    """Cleans some error messages

    Args:
        error: original error message

    Returns:
        Cleaned error message

    """

    if "UNIQUE constraint failed: datasets.name" in error:
        error = "Dataset name already exists, please choose a different one."
    elif "No such file or directory" in error:
        error = "Import failed."

    return error


def remove_model_type(problem_type: str) -> str:
    """Removes model type from problem type

    Args:
        problem_type: problem type

    Returns:
        Cleaned raw problem type

    """
    if "_config_" in problem_type:
        problem_type = problem_type.split("_config_")[0] + "_config"
    return problem_type


def add_model_type(problem_type: str, model_type: str) -> str:
    """Adds model type to problem type

    Args:
        problem_type: problem type
        model_type: model type

    Returns:
        problem type including model type

    """
    problem_type = remove_model_type(problem_type)
    if model_type != "":
        problem_type = f"{problem_type}_{model_type}"
    return problem_type


def get_problem_categories() -> List[Tuple[str, str]]:
    """Returns all available problem category choices

    Returns:
        List of tuples, each containing the raw problem category name
        and the problem category name as label.
    """

    problem_categories: List[Tuple[str, str]] = []
    for c in default_cfg.problem_categories:
        cc = (c, make_label(c))
        problem_categories.append(cc)
    return problem_categories


def get_problem_types(category: Optional[str] = None) -> List[Tuple[str, str]]:
    """Returns all problem type choices

    Args:
        category: optional category to filter for

    Returns:
        List of tuples, each containing the raw problem type name
        and the problem type name as label.
    """
    problem_types: List[Tuple[str, str]] = []
    for c in default_cfg.problem_types:
        if category is not None and not c.startswith(category):
            continue
        cc = (c, make_label("_".join(c.split("_")[1:]).replace("_config", "")))
        problem_types.append(cc)

    return problem_types


def get_model_types(problem_type: str) -> List[Tuple[str, str]]:
    """Returns all model types for a given problem type

    Args:
        problem_type: problem type name

    Returns:
        List of model types and their labels
    """

    model_types = []
    for c in sorted(os.listdir("llm_studio/python_configs")):
        if "_config_" not in c:
            continue
        if problem_type in c:
            c = c.replace(".py", "").split("_config_")[1]
            model_types.append((c, make_label(c[1:])))

    return model_types


def get_dataset(
    k: str,
    v: Any,
    q: Q,
    limit: Optional[List[str]] = None,
    pre: str = "experiment/start",
) -> Tuple[List[str], Any]:
    """
    Get the dataset and the preliminary default value for a setting.
    The default value may still be overridden by the `possible_values.DatasetValue`
    instances if it is not a valid choice.

    Args:
        k: key for the setting
        v: value for the setting
        q: Q
        limit: list of keys to limit
        pre: prefix for client key

    Returns:
        List of possible values, the preliminary default value.
    """

    if q.client[f"{pre}/dataset"] is None:
        dataset_id = 1
    else:
        dataset_id = int(q.client[f"{pre}/dataset"])

    dataset = q.client.app_db.get_dataset(dataset_id)

    if dataset is None:
        return None, ""

    dataset = dataset.__dict__

    dataset_cfg = load_config_yaml(dataset["config_file"]).dataset.__dict__

    for kk, vv in dataset_cfg.items():
        dataset[kk] = vv

    dataset["dataframe"] = q.client[f"{pre}/cfg/dataframe"]

    if q.client[f"{pre}/cfg_mode/from_dataset"] and (limit is None or k in limit):
        v = dataset[k] if k in dataset else v

    if limit is not None and k not in limit:
        return None, v

    # we need to not reset dataset settings when changing expert mode
    if q.client[f"{pre}/cfg_mode/from_dataset_args"]:
        v = q.client[f"{pre}/cfg/{k}"]

    return dataset, v


def get_ui_element(
    k: str,
    v: Any,
    poss_values: Any,
    type_annotation: Type,
    tooltip: str,
    password: bool,
    trigger: bool,
    q: Q,
    pre: str = "",
) -> Any:
    """Returns a single ui element for a given config entry

    Args:
        k: key
        v: value
        poss_values: possible values
        type_annotation: type annotation
        tooltip: tooltip
        password: flag for whether it is a password
        trigger: flag for triggering the element
        q: Q
        pre: optional prefix for ui key
        get_default: flag for whether to get the default values

    Returns:
        Ui element

    """
    assert type_annotation in KNOWN_TYPE_ANNOTATIONS

    # Overwrite current values with values from yaml
    if pre == "experiment/start/cfg/":
        if q.args["experiment/upload_yaml"] and "experiment/yaml_data" in q.client:
            if (k in q.client["experiment/yaml_data"].keys()) and (
                k != "experiment_name"
            ):
                q.client[pre + k] = q.client["experiment/yaml_data"][k]

    if type_annotation in (int, float):
        if not isinstance(poss_values, possible_values.Number):
            raise ValueError(
                "Type annotations `int` and `float` need a `possible_values.Number`!"
            )

        val = q.client[pre + k] if q.client[pre + k] is not None else v

        min_val = (
            type_annotation(poss_values.min) if poss_values.min is not None else None
        )
        max_val = (
            type_annotation(poss_values.max) if poss_values.max is not None else None
        )

        # Overwrite default maximum values with user_settings
        if f"set_max_{k}" in q.client:
            max_val = q.client[f"set_max_{k}"]

        if isinstance(poss_values.step, (float, int)):
            step_val = type_annotation(poss_values.step)
        elif poss_values.step == "decad" and val < 1:
            step_val = 10 ** -len(str(int(1 / val)))
        else:
            step_val = 1

        if min_val is None or max_val is None:
            t = [
                # TODO: spinbox `trigger` https://github.com/h2oai/wave/pull/598
                ui.spinbox(
                    name=pre + k,
                    label=make_label(k),
                    value=val,
                    # TODO: open issue in wave to make spinbox optionally unbounded
                    max=max_val if max_val is not None else 1e12,
                    min=min_val if min_val is not None else -1e12,
                    step=step_val,
                    tooltip=tooltip,
                )
            ]
        else:
            t = [
                ui.slider(
                    name=pre + k,
                    label=make_label(k),
                    value=val,
                    min=min_val,
                    max=max_val,
                    step=step_val,
                    tooltip=tooltip,
                    trigger=trigger,
                )
            ]
    elif type_annotation == bool:
        val = q.client[pre + k] if q.client[pre + k] is not None else v

        t = [
            ui.toggle(
                name=pre + k,
                label=make_label(k),
                value=val,
                tooltip=tooltip,
                trigger=trigger,
            )
        ]
    elif type_annotation in (str, Tuple[str, ...]):
        if poss_values is None:
            val = q.client[pre + k] if q.client[pre + k] is not None else v

            title_label = make_label(k)

            t = [
                ui.textbox(
                    name=pre + k,
                    label=title_label,
                    value=val,
                    required=False,
                    password=password,
                    tooltip=tooltip,
                    trigger=trigger,
                    multiline=False,
                )
            ]
        else:
            if isinstance(poss_values, possible_values.String):
                options = list(poss_values.values)
                allow_custom = poss_values.allow_custom
                placeholder = poss_values.placeholder
            else:
                options = list(poss_values)
                allow_custom = False
                placeholder = None

            is_tuple = type_annotation == Tuple[str, ...]

            v = q.client[pre + k] if q.client[pre + k] is not None else v
            if isinstance(v, str):
                v = [v]

            # `v` might be a tuple of strings here but Wave only accepts lists
            v = list(v)

            if allow_custom:
                if not all(isinstance(option, str) for option in options):
                    raise ValueError(
                        "Combobox cannot handle (value, name) pairs for options."
                    )
                if is_tuple:
                    choices = list(set(list(options) + list(v)))
                else:
                    if isinstance(v, list):
                        for option in v:
                            if option not in options:
                                options.append(option)
                        choices = list(options)
                    else:
                        raise ValueError("Expected a list.")

                t = [
                    ui.combobox(
                        name=pre + k,
                        label=make_label(k),
                        value=None if is_tuple else v[0],
                        values=v if is_tuple else None,
                        choices=choices,
                        tooltip=tooltip,
                        placeholder=placeholder,
                        trigger=trigger,
                    )
                ]
            else:
                choices = [
                    (
                        ui.choice(option, option)
                        if isinstance(option, str)
                        else ui.choice(option[0], option[1])
                    )
                    for option in options
                ]

                t = [
                    ui.dropdown(
                        name=pre + k,
                        label=make_label(k),
                        value=None if is_tuple else v[0],
                        values=v if is_tuple else None,
                        required=False,
                        choices=choices,
                        tooltip=tooltip,
                        placeholder=placeholder,
                        trigger=trigger,
                    )
                ]

    return t


def get_dataset_elements(cfg: DefaultConfigProblemBase, q: Q) -> List:
    """For a given configuration setting return the according dataset ui components.

    Args:
        cfg: DefaultConfigProblemBase configuration settings
        q: Q

    Returns:
        List of ui elements
    """

    cfg_dict = cfg.__dict__
    type_annotations = cfg.get_annotations()

    cfg_dict = {key: cfg_dict[key] for key in cfg._get_order()}

    items = []
    for k, v in cfg_dict.items():
        # Show some fields only during dataset import
        if k.startswith("_") or cfg._get_visibility(k) == -1:
            continue

        if not (
            check_dependencies(
                cfg=cfg, pre="dataset/import", k=k, q=q, dataset_import=True
            )
        ):
            continue
        tooltip = cfg._get_tooltips(k)

        trigger = False
        if k in default_cfg.dataset_trigger_keys or k == "data_format":
            trigger = True

        if type_annotations[k] in KNOWN_TYPE_ANNOTATIONS:
            if k in default_cfg.dataset_keys:
                dataset = cfg_dict.copy()
                dataset["path"] = q.client["dataset/import/path"]

                for kk, vv in q.client["dataset/import/cfg"].__dict__.items():
                    dataset[kk] = vv

                for trigger_key in default_cfg.dataset_trigger_keys:
                    if q.client[f"dataset/import/cfg/{trigger_key}"] is not None:
                        dataset[trigger_key] = q.client[
                            f"dataset/import/cfg/{trigger_key}"
                        ]
                if (
                    q.client["dataset/import/cfg/data_format"] is not None
                    and k == "data_format"
                ):
                    v = q.client["dataset/import/cfg/data_format"]

                dataset["dataframe"] = q.client["dataset/import/cfg/dataframe"]

                type_annotation = type_annotations[k]
                poss_values, v = cfg._get_possible_values(
                    field=k,
                    value=v,
                    type_annotation=type_annotation,
                    mode="train",
                    dataset_fn=lambda k, v: (
                        dataset,
                        dataset[k] if k in dataset else v,
                    ),
                )

                if k == "train_dataframe" and v != "None":
                    q.client["dataset/import/cfg/dataframe"] = read_dataframe(v)

                q.client[f"dataset/import/cfg/{k}"] = v

                t = get_ui_element(
                    k,
                    v,
                    poss_values,
                    type_annotation,
                    tooltip=tooltip,
                    password=False,
                    trigger=trigger,
                    q=q,
                    pre="dataset/import/cfg/",
                )
            else:
                t = []
        elif dataclasses.is_dataclass(v):
            elements_group = get_dataset_elements(cfg=v, q=q)
            t = elements_group
        else:
            raise _get_type_annotation_error(v, type_annotations[k])

        items += t

    return items


def check_dependencies(
    cfg: DefaultConfigProblemBase, pre: str, k: str, q: Q, dataset_import: bool = False
):
    """Checks all dependencies for a given key

    Args:
        cfg: DefaultConfigProblemBase configuration settings
        pre: prefix for client keys
        k: key to be checked
        q: Q
        dataset_import: flag whether dependencies are checked in dataset import

    Returns:
        True if dependencies are met
    """

    dependencies = cfg._get_nesting_dependencies(k)

    if dependencies is None:
        dependencies = []
    # Do not respect some nesting during the dataset import
    if dataset_import:
        dependencies = [x for x in dependencies if x.key not in ["validation_strategy"]]
    # Do not respect some nesting during the create experiment
    else:
        dependencies = [x for x in dependencies if x.key not in ["data_format"]]

    if len(dependencies) > 0:
        all_deps = 0
        for d in dependencies:
            if (
                not dataset_import
                and q.client["experiment/start/grid_search"]
                and cfg._get_grid_search_values(d.key) is not None
            ):
                dependency_values = q.client[f"{pre}/cfg/{d.key}_grid_search"]
            else:
                if isinstance(q.client[f"{pre}/cfg/{d.key}"], (list, tuple)):
                    dependency_values = q.client[f"{pre}/cfg/{d.key}"]
                else:
                    dependency_values = [q.client[f"{pre}/cfg/{d.key}"]]

            all_deps += d.check(dependency_values)
        return all_deps == len(dependencies)

    return True


def is_visible(k: str, cfg: DefaultConfigProblemBase, q: Q) -> bool:
    """Returns a flag whether a given key should be visible on UI.

    Args:
        k: name of the hyperparameter
        cfg: configuration settings,
        q: Q
    Returns:
        List of ui elements
    """

    visibility = 1

    if visibility < cfg._get_visibility(k):
        return False

    return True


def get_grid_value(v: Any, type_annotation: Any) -> List[str]:
    """Handles .0 for floats in the grid search

    Args:
        v: value of the hyperparameter
        type_annotation: type of the parameter
    Returns:
        List with a grid search element
    """

    v: str = str(v)

    if type_annotation == float and v.endswith(".0"):
        v = v[:-2]

    return [v]


def get_ui_elements(
    cfg: DefaultConfigProblemBase,
    q: Q,
    limit: Optional[List[str]] = None,
    pre: str = "experiment/start",
) -> List:
    """For a given configuration setting return the according ui components.

    Args:
        cfg: configuration settings
        q: Q
        limit: optional list of keys to limit
        pre: prefix for client keys
        parent_cfg: parent config class.

    Returns:
        List of ui elements
    """
    items = []

    cfg_dict = cfg.__dict__
    type_annotations = cfg.get_annotations()

    cfg_dict = {key: cfg_dict[key] for key in cfg._get_order()}

    for k, v in cfg_dict.items():
        if "api" in k:
            password = True
        else:
            password = False

        if k.startswith("_") or cfg._get_visibility(k) < 0:
            if q.client[f"{pre}/cfg_mode/from_cfg"]:
                q.client[f"{pre}/cfg/{k}"] = v
            continue
        else:
            type_annotation = type_annotations[k]
            poss_values, v = cfg._get_possible_values(
                field=k,
                value=v,
                type_annotation=type_annotation,
                mode=q.client[f"{pre}/cfg_mode/mode"],
                dataset_fn=partial(get_dataset, q=q, limit=limit, pre=pre),
            )

            if k in default_cfg.dataset_keys:
                # reading dataframe
                if k == "train_dataframe" and (v != ""):
                    q.client[f"{pre}/cfg/dataframe"] = read_dataframe(v, meta_only=True)
                q.client[f"{pre}/cfg/{k}"] = v
            elif k in default_cfg.dataset_extra_keys:
                _, v = get_dataset(k, v, q=q, limit=limit, pre=pre)
                q.client[f"{pre}/cfg/{k}"] = v
            elif q.client[f"{pre}/cfg_mode/from_cfg"]:
                q.client[f"{pre}/cfg/{k}"] = v
                q.client[f"{pre}/cfg/{k}_grid_search"] = get_grid_value(
                    v, type_annotation
                )
        # Overwrite current default values with user_settings
        if q.client[f"{pre}/cfg_mode/from_default"] and f"default_{k}" in q.client:
            q.client[f"{pre}/cfg/{k}"] = q.client[f"default_{k}"]

        if not (check_dependencies(cfg=cfg, pre=pre, k=k, q=q)):
            continue

        if not is_visible(k=k, cfg=cfg, q=q):
            if type_annotation not in KNOWN_TYPE_ANNOTATIONS:
                _ = get_ui_elements(cfg=v, q=q, limit=limit, pre=pre)
            elif q.client[f"{pre}/cfg_mode/from_cfg"]:
                q.client[f"{pre}/cfg/{k}"] = v

            continue

        tooltip = cfg._get_tooltips(k)

        trigger = False
        q.client[f"{pre}/trigger_ks"] = ["train_dataframe"]
        q.client[f"{pre}/trigger_ks"] += cfg._get_nesting_triggers()
        if k in q.client[f"{pre}/trigger_ks"]:
            trigger = True

        if (
            pre == "experiment/start"
            and q.client[f"{pre}/grid_search"]
            and cfg._get_grid_search_values(k)
        ):

            grid_name = f"{pre}/cfg/{k}_grid_search"
            add_choice = []

            # Value is not in the grid range, add to choices
            if v not in cfg._get_grid_search_values(k):
                add_choice = get_grid_value(v, type_annotation)

            v = get_grid_value(v, type_annotation)
            v = q.client[grid_name] if q.client[grid_name] is not None else v

            t = [
                ui.message_bar(
                    type="info",
                    text=f"**{make_label(k)}** is a grid search hyperparameter.",
                )
            ]

            # len(add_choice) == 1 added due to a strange bug, that iscustom will get
            # overwritten to None in special cases
            allow_custom = cfg._get_grid_search_iscustom(k) or len(add_choice) == 1

            if allow_custom:
                cust_choices: list[str] = [
                    str(c) for c in cfg._get_grid_search_values(k)
                ] + add_choice
                t += [
                    ui.combobox(
                        name=grid_name,
                        label=make_label(k) + " (grid search)",
                        values=v,
                        required=False,
                        choices=cust_choices,
                        tooltip=tooltip,
                        trigger=trigger,
                    )
                ]
            else:
                choices: list[Choice] = [
                    ui.choice(str(c), str(c)) for c in cfg._get_grid_search_values(k)
                ]

                t += [
                    ui.dropdown(
                        name=grid_name,
                        label=make_label(k) + " (grid search)",
                        values=v,
                        required=False,
                        choices=choices,
                        tooltip=tooltip,
                        trigger=trigger,
                    )
                ]
        elif type_annotation in KNOWN_TYPE_ANNOTATIONS:
            if limit is not None and k not in limit:
                continue

            t = get_ui_element(
                k=k,
                v=v,
                poss_values=poss_values,
                type_annotation=type_annotation,
                tooltip=tooltip,
                password=password,
                trigger=trigger,
                q=q,
                pre=f"{pre}/cfg/",
            )
        elif dataclasses.is_dataclass(v):
            if limit is not None and k in limit:
                elements_group = get_ui_elements(cfg=v, q=q, limit=None, pre=pre)
            else:
                elements_group = get_ui_elements(cfg=v, q=q, limit=limit, pre=pre)

            if k == "dataset" and pre != "experiment/start":
                # get all the datasets available
                df_datasets = q.client.app_db.get_datasets_df()
                if not q.client[f"{pre}/dataset"]:
                    if len(df_datasets) >= 1:
                        q.client[f"{pre}/dataset"] = str(df_datasets["id"].iloc[-1])
                    else:
                        q.client[f"{pre}/dataset"] = "1"

                elements_group = [
                    ui.dropdown(
                        name=f"{pre}/dataset",
                        label="Dataset",
                        required=True,
                        value=q.client[f"{pre}/dataset"],
                        choices=[
                            ui.choice(str(row["id"]), str(row["name"]))
                            for _, row in df_datasets.iterrows()
                        ],
                        trigger=True,
                        tooltip=tooltip,
                    )
                ] + elements_group

            if len(elements_group) > 0:
                t = [
                    ui.separator(
                        name=k + "_expander", label=make_label(k, appendix=" settings")
                    )
                ]
            else:
                t = []

            t += elements_group
        else:
            raise _get_type_annotation_error(v, type_annotations[k])

        items += t

    q.client[f"{pre}/prev_dataset"] = q.client[f"{pre}/dataset"]

    return items


def parse_ui_elements(
    cfg: DefaultConfigProblemBase, q: Q, limit: Union[List, str] = "", pre: str = ""
) -> Any:
    """Sets configuration settings with arguments from app

    Args:
        cfg: configuration
        q: Q
        limit: optional list of keys to limit
        pre: prefix for keys

    Returns:
        Configuration with settings overwritten from arguments
    """

    cfg_dict = cfg.__dict__
    type_annotations = cfg.get_annotations()
    for k, v in cfg_dict.items():
        if k.startswith("_") or cfg._get_visibility(k) == -1:
            continue

        if (
            len(limit) > 0
            and k not in limit
            and type_annotations[k] in KNOWN_TYPE_ANNOTATIONS
        ):
            continue

        if (
            pre == "experiment/start/cfg/"
            and q.client["experiment/start/grid_search"]
            and cfg._get_grid_search_values(k)
        ):
            value = q.client[f"{pre}{k}_grid_search"]
            setattr(cfg, k, value)
        elif type_annotations[k] in KNOWN_TYPE_ANNOTATIONS:
            value = q.client[f"{pre}{k}"]

            if type_annotations[k] == Tuple[str, ...]:
                if isinstance(value, str):
                    value = [value]
                elif value is None:
                    value = ()
                else:
                    value = tuple(value)
            if isinstance(type_annotations[k], str) and isinstance(value, list):
                # fix for combobox outputting custom values as list in wave 0.22
                value = value[0]
            setattr(cfg, k, value)
        elif dataclasses.is_dataclass(v):
            setattr(cfg, k, parse_ui_elements(cfg=v, q=q, limit=limit, pre=pre))
        else:
            raise _get_type_annotation_error(v, type_annotations[k])

    return cfg


def get_experiment_status(path: str) -> Tuple[str, str]:
    """Get status information from experiment.

    Args:
        path: path to experiment folder
    Returns:
        Tuple of experiment status and experiment info
    """

    try:
        flag_json_path = f"{path}/flags.json"
        if not os.path.exists(flag_json_path):
            logger.debug(f"File {flag_json_path} does not exist yet.")
            return "none", "none"
        with open(flag_json_path) as file:
            flags = json.load(file)
            status = flags.get("status", "none")
            info = flags.get("info", "none")

        # Collect failed statuses from all GPUs
        single_gpu_failures = []
        for flag_json_path in glob.glob(f"{path}/flags?*.json"):
            if os.path.exists(flag_json_path):
                with open(flag_json_path) as file:
                    flags = json.load(file)
                    status = flags.get("status", "none")
                    info = flags.get("info", "none")

                    if status == "failed":
                        single_gpu_failures.append(info)
        # Get the most detailed failure info
        if len(single_gpu_failures) > 0:
            detailed_gpu_failures = [x for x in single_gpu_failures if x != "See logs"]
            if len(detailed_gpu_failures) > 0:
                return "failed", detailed_gpu_failures[0]
            else:
                return "failed", single_gpu_failures[0]
        return status, info

    except Exception:
        logger.debug("Could not get experiment status:", exc_info=True)
        return "none", "none"


def get_experiments_status(df: DataFrame) -> Tuple[List[str], List[str]]:
    """For each experiment in given dataframe, return the status of the process

    Args:
        df: experiment dataframe

    Returns:
        A list with each status and a list with all infos
    """

    status_all = []
    info_all = []
    for idx, row in df.iterrows():
        status, info = get_experiment_status(row.path)

        if info == "none":
            info = ""
        info_all.append(info)

        pid = row.process_id

        zombie = False
        try:
            p = psutil.Process(pid)
            zombie = p.status() == "zombie"
        except psutil.NoSuchProcess:
            pass
        if not psutil.pid_exists(pid) or zombie:
            running = False
        else:
            running = True

        if running:
            if status == "none":
                status_all.append("queued")
            elif status == "running":
                status_all.append("running")
            elif status == "queued":
                status_all.append("queued")
            elif status == "finished":
                status_all.append("finished")
            elif status == "stopped":
                status_all.append("stopped")
            elif status == "failed":
                status_all.append("failed")
            else:
                status_all.append("finished")
        else:
            if status == "none":
                status_all.append("failed")
            elif status == "queued":
                status_all.append("failed")
            elif status == "running":
                status_all.append("failed")
            elif status == "finished":
                status_all.append("finished")
            elif status == "stopped":
                status_all.append("stopped")
            elif status == "failed":
                status_all.append("failed")
            else:
                status_all.append("failed")

    return status_all, info_all


def get_experiments_info(df: DataFrame, q: Q) -> DefaultDict:
    """For each experiment in given dataframe, return certain configuration settings

    Args:
        df: experiment dataframe
        q: Q

    Returns:
        A dictionary of lists of additional information
    """

    info = defaultdict(list)
    for _, row in df.iterrows():
        try:
            # load_config_yaml issues a warning if the yaml file contains keys
            # that are no longer part of the dataclass fields.
            # This can happen if the codebase has changed since the experiment was run.
            # Ignore those warnings here
            logging_level = logging.getLogger().level
            logging.getLogger().setLevel(logging.ERROR)
            cfg = load_config_yaml(f"{row.path}/cfg.yaml").__dict__
            logging.getLogger().setLevel(logging_level)
        except Exception:
            cfg = None

        metric = ""
        loss_function = ""

        if cfg is not None:
            try:
                metric = cfg["prediction"].metric
                loss_function = cfg["training"].loss_function
            except KeyError:
                metric = ""
                loss_function = ""

        with SqliteDict(f"{row.path}/charts.db") as logs:
            if "internal" in logs.keys():
                if "current_step" in logs["internal"].keys():
                    curr_step = int(logs["internal"]["current_step"]["values"][-1])
                else:
                    curr_step = 0

                if "total_training_steps" in logs["internal"].keys():
                    total_training_steps = int(
                        logs["internal"]["total_training_steps"]["values"][-1]
                    )
                else:
                    total_training_steps = 0

                if "current_val_step" in logs["internal"].keys():
                    curr_val_step = int(
                        logs["internal"]["current_val_step"]["values"][-1]
                    )
                else:
                    curr_val_step = 0

                if "total_validation_steps" in logs["internal"].keys():
                    total_validation_steps = int(
                        logs["internal"]["total_validation_steps"]["values"][-1]
                    )
                else:
                    total_validation_steps = 0

                curr_total_step = curr_step + curr_val_step

                total_steps = max(total_training_steps + total_validation_steps, 1)

                if (
                    "global_start_time" in logs["internal"].keys()
                    and curr_total_step > 0
                ):
                    elapsed = (
                        time.time()
                        - logs["internal"]["global_start_time"]["values"][-1]
                    )
                    remaining_steps = total_steps - curr_total_step
                    eta = elapsed * (remaining_steps / curr_total_step)
                    if eta == 0:
                        eta = ""
                    else:
                        # if more than one day, show days
                        # need to subtract 1 day from time_took since strftime shows
                        # day of year which starts counting at 1
                        if eta > 86400:
                            eta = time.strftime(
                                "%-jd %H:%M:%S", time.gmtime(float(eta - 86400))
                            )
                        else:
                            eta = time.strftime("%H:%M:%S", time.gmtime(float(eta)))
                else:
                    eta = "N/A"
            else:
                eta = "N/A"
                total_steps = 1
                curr_total_step = 0

            if (
                "validation" in logs
                and metric in logs["validation"]
                and logs["validation"][metric]["values"][-1] is not None
            ):
                score_val = np.round(logs["validation"][metric]["values"][-1], 4)
            else:
                score_val = ""

        try:
            dataset = q.client.app_db.get_dataset(row.dataset).name
        except Exception:
            dataset = ""

        config_file = make_config_label(row.config_file)

        info["config_file"].append(config_file)
        info["dataset"].append(dataset)
        info["loss"].append(loss_function)
        info["metric"].append(metric)
        info["eta"].append(eta)
        info["val metric"].append(score_val)
        info["progress"].append(f"{np.round(curr_total_step / total_steps, 2)}")

        del cfg

    return info


def make_config_label(config_file: str) -> str:
    """Makes a label from a config file name

    Args:
        config_file: config file name

    Returns:
        Label
    """

    config_file = config_file.replace(".yaml", "")
    if "_config_" in config_file:
        config_file_split = config_file.split("_config_")
        config_file = (
            f"{make_label(config_file_split[0])} "
            f"({make_label(config_file_split[1][1:])})"
        )
    else:
        config_file = make_label(config_file.replace("_config", ""))

    return config_file


def get_datasets_info(df: DataFrame, q: Q) -> Tuple[DataFrame, DefaultDict]:
    """For each dataset in given dataframe, return certain configuration settings

    Args:
        df: dataset dataframe
        q: Q

    Returns:
        A dictionary of lists of additional information
    """

    info = defaultdict(list)
    for idx, row in df.iterrows():
        config_file = q.client.app_db.get_dataset(row.id).config_file
        path = row.path + "/"

        try:
            logging_level = logging.getLogger().level
            logging.getLogger().setLevel(logging.ERROR)
            cfg = load_config_yaml(config_file)
            logging.getLogger().setLevel(logging_level)
        except Exception as e:
            logger.warning(f"Could not load configuration from {config_file}. {e}")
            cfg = None

        if cfg is not None:
            cfg_dataset = cfg.dataset.__dict__

            config_file = make_config_label(row.config_file.replace(path, ""))

            info["problem type"].append(config_file)
            info["train dataframe"].append(
                cfg_dataset["train_dataframe"].replace(path, "")
            )
            info["validation dataframe"].append(
                cfg_dataset["validation_dataframe"].replace(path, "")
            )

            info["labels"].append(cfg.dataset.answer_column)

            del cfg, cfg_dataset
        else:
            df = df.drop(idx)

    return df, info


def get_experiments(
    q: Q,
    status: Union[Optional[str], Optional[List[str]]] = None,
    mode: Optional[str] = None,
) -> pd.DataFrame:
    """Return all experiments given certain restrictions

    Args:
        q: Q
        status: option to filter for certain experiment status
        mode: option to filter for certain experiment mode
    Returns:
        experiment df
    """

    df = q.client.app_db.get_experiments_df()

    info = get_experiments_info(df, q)
    for k, v in info.items():
        df[k] = v

    df["status"], df["info"] = get_experiments_status(df)

    if status is not None:
        if type(status) is str:
            status = [status]
        df = df[df["status"].isin(status)]

    if mode is not None:
        df = df[df["mode"] == mode]

    if len(df) > 0:
        # make sure progress is 100% for finished experiments
        df.loc[df.status == "finished", "progress"] = "1.0"

        df["info"] = np.where(
            (df["status"] == "running") & (df["eta"] != ""),
            df["eta"].apply(lambda x: f"ETA: {x}"),
            df["info"],
        )

    return df


def get_datasets(
    q: Q,
    show_experiment_datasets: bool = True,
) -> pd.DataFrame:
    """Return all datasets given certain restrictions

    Args:
        q: Q
        show_experiment_datasets: whether to also show datasets linked to experiments

    Returns:
        dataset df
    """

    df = q.client.app_db.get_datasets_df()

    df, info = get_datasets_info(df, q)
    for k, v in info.items():
        df[k] = v

    for type in ["train", "validation"]:
        col_name = f"{type}_rows"
        if col_name not in df:
            continue
        rows = df[col_name].astype(float).map("{:.0f}".format)
        del df[col_name]
        rows[rows == "nan"] = "None"

        if f"{type} dataframe" in df.columns:
            idx = df.columns.get_loc(f"{type} dataframe") + 1
            df.insert(idx, f"{type} rows", rows)

    if not show_experiment_datasets:
        experiment_datasets = get_experiments(q).dataset.unique()
        df = df.loc[~df["name"].isin(experiment_datasets)]

    return df


<<<<<<< HEAD
def start_experiment(
    cfg: DefaultConfigProblemBase, q: Q, pre: str, gpu_list: Optional[List] = None
) -> None:
=======
def filter_grid_search_combination(grid: Dict[str, Any], cfg: Any) -> Dict[str, Any]:
    """Filters grid search combination in order not to start multiple same experiments.

    Args:
        grid: grid combination from the full grid search
        cfg: configuration settings

    Returns:
        Filtered grid combination after checking the dependencies
    """

    grid = grid.copy()
    cfg_dict = cfg.__dict__

    for k, v in cfg_dict.items():
        if dataclasses.is_dataclass(v):
            grid = filter_grid_search_combination(grid=grid, cfg=v)

        if k in grid:
            dependencies = cfg._get_nesting_dependencies(k)
            if dependencies is None:
                continue

            if all(
                [d.key in grid and not d.check([grid[d.key]]) for d in dependencies]
            ):
                grid.pop(k)

    return grid


def get_grid_search(cfg: Any, q: Q, pre: str) -> Dict[str, List]:
    """Creates a dictionary with grid search values.

    Args:
        cfg: configuration settings
        q: Q
        pre: prefix for client keys
    """

    grid_search = {}
    cfg_dict = cfg.__dict__

    type_annotations = cfg.get_annotations()
    for k, v in cfg_dict.items():
        if k.startswith("_") or cfg._get_visibility(k) < 0:
            continue
        elif (
            pre == "experiment/start"
            and q.client["experiment/start/grid_search"]
            and cfg._get_grid_search_values(k)
        ):
            if type_annotations[k] == bool:
                grid_search[k] = [True if x == "True" else False for x in v]
            else:
                try:
                    grid_search[k] = [type_annotations[k](x) for x in v]
                except ValueError:
                    raise GridCheckError(f"{make_label(k)}")
        elif type_annotations[k] in KNOWN_TYPE_ANNOTATIONS:
            pass
        elif dataclasses.is_dataclass(v):
            grid_search.update(get_grid_search(cfg=v, q=q, pre=pre))
        else:
            raise _get_type_annotation_error(v, type_annotations[k])

    return grid_search


def set_grid_to_cfg(cfg: Any, grid: Dict[str, List]) -> Any:
    """Sets individual run config for the Grid Search.

    Args:
        cfg: configuration settings
        grid: dictionary of a single grid search element
    Returns:
        config for the corresponding grid search run
    """

    cfg_dict = cfg.__dict__
    type_annotations = cfg.get_annotations()

    for k, v in cfg_dict.items():
        if k.startswith("_") or cfg._get_visibility(k) < 0:
            continue
        elif k in grid and cfg._get_grid_search_values(k):
            setattr(cfg, k, grid[k])
        elif type_annotations[k] in KNOWN_TYPE_ANNOTATIONS:
            pass
        elif dataclasses.is_dataclass(v):
            setattr(cfg, k, set_grid_to_cfg(cfg=v, grid=grid))
        else:
            raise _get_type_annotation_error(v, type_annotations[k])

    return cfg


def start_experiment(cfg: Any, q: Q, pre: str, gpu_list: Optional[List] = None) -> None:
>>>>>>> a7ee1f97
    """Starts an experiment

    Args:
        cfg: DefaultConfigProblemBase configuration settings
        q: Q
        pre: prefix for client keys
        gpu_list: list of GPUs available
    """
    if gpu_list is None:
        gpu_list = cfg.environment.gpus

    # Get queue of the processes to wait for
    running_experiments = get_experiments(q=q)
    running_experiments = running_experiments[
        running_experiments.status.isin(["queued", "running"])
    ]
    all_process_queue = []
    for _, row in running_experiments.iterrows():
        for gpu_id in row["gpu_list"].split(","):
            if gpu_id in gpu_list:
                all_process_queue.append(row["process_id"])

    process_queue = list(set(all_process_queue))

    env_vars = {
        "NEPTUNE_API_TOKEN": q.client["default_neptune_api_token"],
        "OPENAI_API_KEY": q.client["default_openai_api_token"],
        "GPT_EVAL_MAX": str(q.client["default_gpt_eval_max"]),
    }
    if q.client["default_openai_azure"]:
        env_vars.update(
            {
                "OPENAI_API_TYPE": "azure",
                "OPENAI_API_BASE": q.client["default_openai_api_base"],
                "OPENAI_API_VERSION": q.client["default_openai_api_version"],
                "OPENAI_API_DEPLOYMENT_ID": q.client[
                    "default_openai_api_deployment_id"
                ],
            }
        )
    if q.client["default_huggingface_api_token"]:
        env_vars.update(
            {"HUGGINGFACE_TOKEN": q.client["default_huggingface_api_token"]}
        )

    env_vars = {k: v or "" for k, v in env_vars.items()}

    cfg = copy_config(cfg, q)
    cfg.output_directory = f"{get_output_dir(q)}/{cfg.experiment_name}/"
    os.makedirs(cfg.output_directory)
    save_config_yaml(f"{cfg.output_directory}/cfg.yaml", cfg)

    # Start the training process
    p = start_process(
        cfg=cfg, gpu_list=gpu_list, process_queue=process_queue, env_vars=env_vars
    )

    logger.info(f"Process: {p.pid}, Queue: {process_queue}, GPUs: {gpu_list}")

    experiment = Experiment(
        name=cfg.experiment_name,
        mode="train",
        dataset=q.client[f"{pre}/dataset"],
        config_file=q.client[f"{pre}/cfg_file"],
        path=cfg.output_directory,
        seed=cfg.environment.seed,
        process_id=p.pid,
        gpu_list=",".join(gpu_list),
    )

    q.client.app_db.add_experiment(experiment)


def get_frame_stats(frame):
    non_numeric_cols = frame.select_dtypes(object).columns
    is_str_cols = [
        x
        for x in non_numeric_cols
        if frame[x].dropna().size and (frame[x].dropna().apply(type) == str).all()
    ]
    cols_to_drop = [x for x in non_numeric_cols if x not in is_str_cols]

    if len(cols_to_drop):  # drop array/list/non-str object columns
        frame = frame.drop(columns=cols_to_drop)
        non_numeric_cols = frame.select_dtypes(object).columns

    if len(frame.columns) == 0:
        return None

    numeric_cols = [col for col in frame if col not in non_numeric_cols]

    if len(non_numeric_cols) == 0 or len(numeric_cols) == 0:
        stats = frame.describe()
        if len(numeric_cols):
            stats = stats.round(decimals=3)
            stats.loc["unique"] = frame.nunique()  # unique is part of describe for str

    else:
        stats1 = frame[non_numeric_cols].describe()
        stats2 = frame[numeric_cols].describe().round(decimals=3)

        stats2.loc["unique"] = frame[numeric_cols].nunique()
        stats = (
            stats1.reset_index()
            .merge(stats2.reset_index(), how="outer", on="index")
            .fillna("")
        ).set_index("index")

    stats = stats.T.reset_index().rename(columns={"index": "column"})

    for col in ["count", "unique"]:
        if col in stats:
            stats[col] = stats[col].astype(int)

    return stats


def dir_file_table(current_path: str) -> pd.DataFrame:
    results = [".."]
    try:
        if os.path.isdir(current_path):
            files = os.listdir(current_path)
            files = sorted([f for f in files if not f.startswith(".")], key=str.lower)
            results.extend(files)
    except Exception:
        logger.error(f"Error while listing folder '{current_path}':", exc_info=True)

    return pd.DataFrame({current_path: results})


def get_download_link(q: Q, artifact_path):
    new_path = os.path.relpath(artifact_path, get_output_dir(q))
    new_path = os.path.join(get_download_dir(q), new_path)
    url_path = os.path.relpath(new_path, get_output_dir(q))

    if not os.path.exists(new_path):
        os.makedirs(os.path.dirname(new_path), exist_ok=True)
        os.symlink(os.path.abspath(artifact_path), os.path.abspath(new_path))

    # return a relative path so that downloads work when the instance is
    # behind a reverse proxy or being accessed by a public IP in a public
    # cloud.

    return url_path


def check_valid_upload_content(upload_path: str) -> Tuple[bool, str]:
    if upload_path.endswith("zip"):
        valid = zipfile.is_zipfile(upload_path)
        error = "" if valid else "File is not a zip file"
    else:
        valid = is_valid_data_frame(upload_path)
        error = "" if valid else "File does not have valid format"

    if not valid:
        os.remove(upload_path)

    return valid, error


def flatten_dict(d: collections.abc.MutableMapping) -> dict:
    """
    Adapted from https://stackoverflow.com/a/6027615
    Does not work with nesting and mutiple keys with the same name!

    Args:
        d: dict style object
    Return:
        A flattened dict
    """

    items: List[Tuple[Any, Any]] = []
    for k, v in d.items():
        if isinstance(v, collections.abc.MutableMapping):
            items.extend(flatten_dict(v).items())
        else:
            items.append((k, v))
    return dict(items)


def get_unique_name(expected_name, existing_names, is_invalid_function=None):
    """
    Return a new name that does not exist in list of existing names

    Args:
        expected_name: preferred name
        existing_names: list of existing names
        is_invalid_function: optional callable, to determine if the new name is
            invalid
    Return:
        new name
    """

    new_name = expected_name
    cnt = 1

    while new_name in existing_names or (
        is_invalid_function is not None and is_invalid_function(new_name)
    ):
        new_name = f"{expected_name}.{cnt}"
        cnt += 1

    return new_name


def get_unique_dataset_name(q, dataset_name, include_all_folders=True):
    """
    Return a dataset name that does not exist yet

    Args:
        q: Q
        dataset_name: preferred dataset name
        include_all_folders: whether to also consider all (temp) dataset folders
    Return:
        new dataset_name
    """
    datasets_df = q.client.app_db.get_datasets_df()

    existing_names = datasets_df["name"].values.tolist()
    if include_all_folders:
        existing_names.extend(os.listdir(get_data_dir(q)))

    return get_unique_name(dataset_name, existing_names)


def get_valid_temp_data_folder(q: Q, folder_path: str) -> str:
    """
    Return new temporary data folder path not associated with any existing dataset

    Args:
        q: Q
        folder_path: original folder_path
    Return:
        new folder path not associated with any existing dataset
    """
    dirname = os.path.dirname(folder_path)
    basename = os.path.basename(folder_path)
    unique_name = get_unique_dataset_name(q, basename, include_all_folders=False)
    return os.path.join(dirname, unique_name)


def remove_temp_files(q: Q):
    """
    Remove any temp folders leftover from dataset import
    """

    datasets_df = q.client.app_db.get_datasets_df()
    all_files = glob.glob(os.path.join(get_data_dir(q), "*"))
    for file in all_files:
        if not any([path in file for path in datasets_df["path"].values]):
            if os.path.isdir(file):
                shutil.rmtree(file)
            else:
                os.remove(file)


def get_gpu_usage() -> float:
    usage: float = 0.0
    all_gpus: List[GPUtil.GPU] = GPUtil.getGPUs()
    for gpu in all_gpus:
        usage += float(gpu.load)

    usage /= len(all_gpus)
    return usage * 100.0


def get_single_gpu_usage(sig_figs: int = 1, highlight: Optional[str] = None):
    all_gpus = GPUtil.getGPUs()
    items = []
    for i, gpu in enumerate(all_gpus):
        gpu_load = f"{round(gpu.load * 100, sig_figs)}%"
        memory_used = get_size_str(
            gpu.memoryUsed, sig_figs=1, input_unit="MB", output_unit="GB"
        )
        memory_total = get_size_str(
            gpu.memoryTotal, sig_figs=1, input_unit="MB", output_unit="GB"
        )

        if highlight is not None:
            gpu_load = f"**<span style='color:{highlight}'>{gpu_load}</span>**"
            memory_used = f"**<span style='color:{highlight}'>{memory_used}</span>**"
            memory_total = f"**<span style='color:{highlight}'>{memory_total}</span>**"

        items.append(
            ui.text(
                f"GPU #{i + 1} - current utilization: {gpu_load} - "
                f"VRAM usage: {memory_used} / {memory_total} - {gpu.name}"
            )
        )
    return items


def copy_config(cfg: DefaultConfigProblemBase, q: Q) -> Any:
    """Makes a copy of the config

    Args:
        cfg: DefaultConfigProblemBase config object
    Returns:
        copy of the config
    """
    # make unique yaml file using uuid
    os.makedirs(get_output_dir(q), exist_ok=True)
    tmp_file = os.path.join(f"{get_output_dir(q)}/", str(uuid.uuid4()) + ".yaml")
    save_config_yaml(tmp_file, cfg)
    cfg = load_config_yaml(tmp_file)
    os.remove(tmp_file)
    return cfg


def make_label(title: str, appendix: str = "") -> str:
    """Cleans a label

    Args:
        title: title to clean
        appendix: optional appendix

    Returns:
        Cleaned label

    """
    label = " ".join(w.capitalize() for w in title.split("_")) + appendix
    label = label.replace("Llm", "LLM")
    return label


def get_cfg_list_items(cfg: DefaultConfigProblemBase) -> List:
    items = parse_cfg_dataclass(cfg)
    x = []
    for item in items:
        for k, v in item.items():
            x.append(ui.stat_list_item(label=make_label(k), value=str(v)))
    return x


# https://stackoverflow.com/questions/2059482/temporarily-modify-the-current-processs-environment
@contextlib.contextmanager
def set_env(**environ):
    """
    Temporarily set the process environment variables.

    >>> with set_env(PLUGINS_DIR='test/plugins'):
    ...   "PLUGINS_DIR" in os.environ
    True

    >>> "PLUGINS_DIR" in os.environ
    False

    :type environ: dict[str, unicode]
    :param environ: Environment variables to set
    """
    old_environ = dict(os.environ)
    os.environ.update(environ)
    try:
        yield
    finally:
        os.environ.clear()
        os.environ.update(old_environ)


def hf_repo_friendly_name(name: str) -> str:
    """
    Converts the given string into a huggingface-repository-friendly name.

    • Repo id must use alphanumeric chars or '-', '_', and '.' allowed.
    • '--' and '..' are forbidden
    • '-' and '.' cannot start or end the name
    • max length is 96
    """
    name = re.sub("[^0-9a-zA-Z]+", "-", name)
    name = name[1:] if name.startswith("-") else name
    name = name[:-1] if name.endswith("-") else name
    name = name[:96]
    return name


def save_hf_yaml(
    path: str, account_name: str, model_name: str, repo_id: Optional[str] = None
):
    with open(path, "w") as fp:
        yaml.dump(
            {
                "account_name": account_name,
                "model_name": model_name,
                "repo_id": repo_id if repo_id else f"{account_name}/{model_name}",
            },
            fp,
            indent=4,
        )<|MERGE_RESOLUTION|>--- conflicted
+++ resolved
@@ -1797,11 +1797,6 @@
     return df
 
 
-<<<<<<< HEAD
-def start_experiment(
-    cfg: DefaultConfigProblemBase, q: Q, pre: str, gpu_list: Optional[List] = None
-) -> None:
-=======
 def filter_grid_search_combination(grid: Dict[str, Any], cfg: Any) -> Dict[str, Any]:
     """Filters grid search combination in order not to start multiple same experiments.
 
@@ -1899,8 +1894,9 @@
     return cfg
 
 
-def start_experiment(cfg: Any, q: Q, pre: str, gpu_list: Optional[List] = None) -> None:
->>>>>>> a7ee1f97
+def start_experiment(
+    cfg: DefaultConfigProblemBase, q: Q, pre: str, gpu_list: Optional[List] = None
+) -> None:
     """Starts an experiment
 
     Args:
