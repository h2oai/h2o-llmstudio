import gc
import logging
from typing import List

import torch
from h2o_wave import Q

from llm_studio.app_utils.sections.chat import chat_tab
from llm_studio.app_utils.sections.chat_update import chat_update
from llm_studio.app_utils.sections.common import delete_dialog
from llm_studio.app_utils.sections.dataset import (
    dataset_delete_current_datasets,
    dataset_delete_single,
    dataset_display,
    dataset_edit,
    dataset_import,
    dataset_import_uploaded_file,
    dataset_list,
    dataset_list_delete,
    dataset_merge,
    dataset_newexperiment,
)
from llm_studio.app_utils.sections.experiment import (
    experiment_delete,
    experiment_display,
    experiment_download_adapter,
    experiment_download_logs,
    experiment_download_model,
    experiment_download_predictions,
    experiment_input_type_error,
    experiment_list,
    experiment_push_to_huggingface_dialog,
    experiment_rename_ui_workflow,
    experiment_run,
    experiment_start,
    experiment_stop,
)
from llm_studio.app_utils.sections.home import home
from llm_studio.app_utils.sections.project import (
    current_experiment_compare,
    current_experiment_list_compare,
    current_experiment_list_delete,
    current_experiment_list_stop,
    experiment_rename_action_workflow,
    list_current_experiments,
)
from llm_studio.app_utils.sections.settings import settings
from llm_studio.app_utils.setting_utils import (
    load_default_user_settings,
    load_user_settings_and_secrets,
    save_user_settings_and_secrets,
)
from llm_studio.app_utils.utils import add_model_type
from llm_studio.app_utils.wave_utils import report_error, wave_utils_handle_error

logger = logging.getLogger(__name__)


async def handle(q: Q) -> None:
    """Handles all requests in application and calls according functions."""

    # logger.info(f"args: {q.args}")
    # logger.info(f"events: {q.events}")

    if not (
        q.args.__wave_submission_name__ == "experiment/display/chat/chatbot"
        or q.args.__wave_submission_name__ == "experiment/display/chat/clear_history"
    ):
        if "experiment/display/chat/cfg" in q.client:
            del q.client["experiment/display/chat/cfg"]
        if "experiment/display/chat/model" in q.client:
            del q.client["experiment/display/chat/model"]
        if "experiment/display/chat/tokenizer" in q.client:
            del q.client["experiment/display/chat/tokenizer"]
        torch.cuda.empty_cache()
        gc.collect()

    try:
        if q.args.__wave_submission_name__ == "home":
            await home(q)
        elif q.args.__wave_submission_name__ == "settings":
            await settings(q)
        elif q.args.__wave_submission_name__ == "save_settings":
            logger.info("Saving user settings")
            await save_user_settings_and_secrets(q)
            await settings(q)
        elif q.args.__wave_submission_name__ == "load_settings":
            load_user_settings_and_secrets(q)
            await settings(q)
        elif q.args.__wave_submission_name__ == "restore_default_settings":
            load_default_user_settings(q)
            await settings(q)

        elif q.args.__wave_submission_name__ == "report_error":
            await report_error(q)

        elif q.args.__wave_submission_name__ == "dataset/import":
            await dataset_import(q, step=1)
        elif q.args.__wave_submission_name__ == "dataset/list":
            await dataset_list(q)
        elif q.args.__wave_submission_name__ == "dataset/list/delete/abort":
            q.page["dataset/list"].items[0].table.multiple = False
            await dataset_list(q, reset=True)
        elif q.args.__wave_submission_name__ == "dataset/list/abort":
            q.page["dataset/list"].items[0].table.multiple = False
            await dataset_list(q, reset=True)
        elif q.args.__wave_submission_name__ == "dataset/list/delete":
            await dataset_list_delete(q)
        elif q.args.__wave_submission_name__ == "dataset/delete/single":
            dataset_id = q.client["dataset/delete/single/id"]
            dataset_id = q.client["dataset/list/df_datasets"]["id"].iloc[dataset_id]
            await dataset_delete_single(q, int(dataset_id))
        elif q.args.__wave_submission_name__ == "dataset/delete/dialog/single":
            dataset_id = int(q.args["dataset/delete/dialog/single"])
            q.client["dataset/delete/single/id"] = dataset_id
            name = q.client["dataset/list/df_datasets"]["name"].iloc[dataset_id]

            if q.client["delete_dialogs"]:
                await delete_dialog(q, [name], "dataset/delete/single", "dataset")
            else:
                dataset_id = q.client["dataset/list/df_datasets"]["id"].iloc[dataset_id]
                await dataset_delete_single(q, int(dataset_id))

        elif q.args["dataset/delete/dialog"]:
            names = list(
                q.client["dataset/list/df_datasets"]["name"].iloc[
                    list(map(int, q.client["dataset/list/table"]))
                ]
            )

            if not names:
                return

            if q.client["delete_dialogs"]:
                await delete_dialog(q, names, "dataset/delete", "dataset")
            else:
                await dataset_delete_current_datasets(q)

        elif q.args.__wave_submission_name__ == "dataset/delete":
            await dataset_delete_current_datasets(q)
        elif q.args.__wave_submission_name__ == "dataset/edit":
            if q.client["dataset/list/df_datasets"] is not None:
                dataset_id = int(q.args["dataset/edit"])
                dataset_id = q.client["dataset/list/df_datasets"]["id"].iloc[dataset_id]
                await dataset_edit(q, int(dataset_id))
        elif q.args.__wave_submission_name__ == "dataset/newexperiment":
            if q.client["dataset/list/df_datasets"] is not None:
                dataset_id = int(q.args["dataset/newexperiment"])
                dataset_id = q.client["dataset/list/df_datasets"]["id"].iloc[dataset_id]
                await dataset_newexperiment(q, int(dataset_id))
        elif q.args.__wave_submission_name__ == "dataset/newexperiment/from_current":
            idx = q.client["dataset/display/id"]
            dataset_id = q.client["dataset/list/df_datasets"]["id"].iloc[idx]
            await dataset_newexperiment(q, dataset_id)

        elif q.args.__wave_submission_name__ == "dataset/list/table":
            q.client["dataset/display/id"] = int(q.args["dataset/list/table"][0])
            await dataset_display(q)

        elif q.args.__wave_submission_name__ == "dataset/display/visualization":
            await dataset_display(q)
        elif q.args.__wave_submission_name__ == "dataset/display/data":
            await dataset_display(q)
        elif q.args.__wave_submission_name__ == "dataset/display/statistics":
            await dataset_display(q)
        elif q.args["dataset/display/summary"]:
            await dataset_display(q)

        elif (
            q.args.__wave_submission_name__ == "experiment/start/run"
            or q.args.__wave_submission_name__ == "experiment/start/error/proceed"
            or q.args.__wave_submission_name__ == "experiment/start/gridsearch/proceed"
        ):
<<<<<<< HEAD
            # add model type to cfg file name here
            q.client["experiment/start/cfg_file"] = add_model_type(
                q.client["experiment/start/cfg_file"],
                q.client["experiment/start/cfg_sub"],
            )
            q.client.delete_cards.add("experiment/start")
            await experiment_run(q)
            q.client["experiment/list/mode"] = "train"
=======
            # error check for custom entered values in combo boxes (grid search)
            error = experiment_input_type_error(q, pre="experiment/start")
            if error:
                await experiment_start(q)
                q.client["notification_bar"] = (
                    f"Input type mismatch found in parameter **{error}**."
                )
            else:
                # add model type to cfg file name here
                q.client["experiment/start/cfg_file"] = add_model_type(
                    q.client["experiment/start/cfg_file"],
                    q.client["experiment/start/cfg_sub"],
                )
                q.client.delete_cards.add("experiment/start")
                await experiment_run(q)
                q.client["experiment/list/mode"] = "train"
>>>>>>> db5e12fd

        elif (
            q.args.__wave_submission_name__ == "experiment/start_experiment"
            or q.args.__wave_submission_name__ == "experiment/list/new"
            or q.args.__wave_submission_name__ == "experiment/list/new_gridsearch"
        ):
            if q.client["experiment/list/df_experiments"] is not None:
                if q.args.__wave_submission_name__ == "experiment/list/new_gridsearch":
                    selected_idx = int(q.args["experiment/list/new_gridsearch"])
                elif q.args.__wave_submission_name__ == "experiment/list/new":
                    selected_idx = int(q.args["experiment/list/new"])

                experiment_id = q.client["experiment/list/df_experiments"]["id"].iloc[
                    selected_idx
                ]

                q.client["experiment/start/cfg_category"] = "experiment"
                q.client["experiment/start/cfg_file"] = "experiment"
                q.client["experiment/start/cfg_experiment"] = str(experiment_id)

            await experiment_start(q)
        elif (
            q.args.__wave_submission_name__ == "experiment/start"
            or q.args.__wave_submission_name__ == "experiment/start/grid_search"
        ):
            q.client["experiment/start/cfg_category"] = None
            q.client["experiment/start/cfg_file"] = None
            datasets_df = q.client.app_db.get_datasets_df()
            if datasets_df.shape[0] == 0:
                info = "Import dataset before you create an experiment. "
                await dataset_import(q, step=1, info=info)
            else:
                await experiment_start(q)

        elif q.args.__wave_submission_name__ == "experiment/display/download_logs":
            await experiment_download_logs(q)
        elif (
            q.args.__wave_submission_name__ == "experiment/display/download_predictions"
        ):
            await experiment_download_predictions(q)

        elif q.args.__wave_submission_name__ == "experiment/list":
            q.client["experiment/list/mode"] = "train"
            await experiment_list(q)
        elif q.args.__wave_submission_name__ == "experiment/list/current":
            await list_current_experiments(q)
        elif q.args.__wave_submission_name__ == "experiment/list/current/noreset":
            await list_current_experiments(q, reset=False)
        elif q.args.__wave_submission_name__ == "experiment/list/refresh":
            await experiment_list(q)
        elif q.args.__wave_submission_name__ == "experiment/list/abort":
            await list_current_experiments(q)
        elif q.args.__wave_submission_name__ == "experiment/list/stop":
            await current_experiment_list_stop(q)
        elif q.args.__wave_submission_name__ == "experiment/list/delete":
            await current_experiment_list_delete(q)
        elif q.args.__wave_submission_name__ == "experiment/list/rename":
            await experiment_rename_ui_workflow(q)
        elif q.args.__wave_submission_name__ == "experiment/list/compare":
            await current_experiment_list_compare(q)
        elif (
            q.args.__wave_submission_name__ == "experiment/stop"
            or q.args.__wave_submission_name__ == "experiment/list/stop/table"
        ):
            if q.args["experiment/list/stop/table"]:
                idx = int(q.args["experiment/list/stop/table"])
                selected_id = q.client["experiment/list/df_experiments"]["id"].iloc[idx]
                experiment_ids = [selected_id]
            else:
                selected_idxs = q.client["experiment/list/table"]
                experiment_ids = list(
                    q.client["experiment/list/df_experiments"]["id"].iloc[
                        list(map(int, selected_idxs))
                    ]
                )

            await experiment_stop(q, experiment_ids)
            await list_current_experiments(q)
        elif q.args.__wave_submission_name__ == "experiment/list/delete/table/dialog":
            idx = int(q.args["experiment/list/delete/table/dialog"])
            names = [q.client["experiment/list/df_experiments"]["name"].iloc[idx]]
            selected_id = q.client["experiment/list/df_experiments"]["id"].iloc[idx]
            q.client["experiment/delete/single/id"] = selected_id
            if q.client["delete_dialogs"]:
                await delete_dialog(
                    q, names, "experiment/list/delete/table", "experiment"
                )
            else:
                await experiment_delete_all_artifacts(q, [selected_id])

        elif q.args.__wave_submission_name__ == "experiment/delete/dialog":
            selected_idxs = q.client["experiment/list/table"]
            exp_df = q.client["experiment/list/df_experiments"]
            names = list(exp_df["name"].iloc[list(map(int, selected_idxs))])

            if not names:
                return

            if q.client["delete_dialogs"]:
                await delete_dialog(q, names, "experiment/delete", "experiment")
            else:
                experiment_ids = list(exp_df["id"].iloc[list(map(int, selected_idxs))])
                await experiment_delete_all_artifacts(q, experiment_ids)

        elif (
            q.args.__wave_submission_name__ == "experiment/delete"
            or q.args.__wave_submission_name__ == "experiment/list/delete/table"
        ):
            if q.args["experiment/list/delete/table"]:
                selected_id = q.client["experiment/delete/single/id"]
                experiment_ids = [selected_id]
            else:
                selected_idxs = q.client["experiment/list/table"]
                exp_df = q.client["experiment/list/df_experiments"]
                experiment_ids = list(exp_df["id"].iloc[list(map(int, selected_idxs))])

            await experiment_delete_all_artifacts(q, experiment_ids)

        elif q.args.__wave_submission_name__ == "experiment/rename/action":
            await experiment_rename_action_workflow(q)

        elif q.args.__wave_submission_name__ == "experiment/compare":
            await current_experiment_compare(q)
        elif q.args.__wave_submission_name__ == "experiment/compare/charts":
            await current_experiment_compare(q)
        elif q.args.__wave_submission_name__ == "experiment/compare/config":
            await current_experiment_compare(q)
        elif q.args.__wave_submission_name__ == "experiment/compare/diff_toggle":
            q.client["experiment/compare/diff_toggle"] = q.args[
                "experiment/compare/diff_toggle"
            ]
            await current_experiment_compare(q)

        elif q.args.__wave_submission_name__ == "experiment/list/table":
            q.client["experiment/display/id"] = int(q.args["experiment/list/table"][0])
            q.client["experiment/display/logs_path"] = None
            q.client["experiment/display/preds_path"] = None
            q.client["experiment/display/tab"] = None
            await experiment_display(q)

        elif q.args.__wave_submission_name__ == "experiment/display/refresh":
            await experiment_display(q)

        elif q.args.__wave_submission_name__ == "experiment/display/charts":
            await experiment_display(q)
        elif q.args.__wave_submission_name__ == "experiment/display/summary":
            await experiment_display(q)
        elif (
            q.args.__wave_submission_name__ == "experiment/display/train_data_insights"
        ):
            await experiment_display(q)
        elif (
            q.args.__wave_submission_name__
            == "experiment/display/validation_prediction_insights"
        ):
            await experiment_display(q)
        elif (
            q.args.__wave_submission_name__ == "experiment/display/push_to_huggingface"
        ):
            await experiment_push_to_huggingface_dialog(q)
        elif q.args.__wave_submission_name__ == "experiment/display/download_model":
            await experiment_download_model(q)
        elif q.args.__wave_submission_name__ == "experiment/display/download_adapter":
            await experiment_download_adapter(q)
        elif (
            q.args.__wave_submission_name__
            == "experiment/display/push_to_huggingface_submit"
        ):
            await experiment_push_to_huggingface_dialog(q)

        elif q.args.__wave_submission_name__ == "experiment/display/config":
            await experiment_display(q)
        elif q.args.__wave_submission_name__ == "experiment/display/logs":
            await experiment_display(q)
        elif q.args.__wave_submission_name__ == "experiment/display/chat":
            await experiment_display(q)

        elif q.args.__wave_submission_name__ == "experiment/display/chat/chatbot":
            await chat_update(q)
        elif q.args.__wave_submission_name__ == "experiment/display/chat/clear_history":
            await chat_tab(q, load_model=False)

        elif q.args.__wave_submission_name__ == "dataset/import/local_upload":
            await dataset_import_uploaded_file(q)
        elif q.args.__wave_submission_name__ == "dataset/import/local_path_list":
            await dataset_import(q, step=1)
        elif q.args.__wave_submission_name__ == "dataset/import/2":
            await dataset_import(q, step=2)
        elif q.args.__wave_submission_name__ == "dataset/import/3":
            await dataset_import(q, step=3)
        elif q.args.__wave_submission_name__ == "dataset/import/3/edit":
            await dataset_import(q, step=3, edit=True)
        elif q.args.__wave_submission_name__ == "dataset/import/4":
            await dataset_import(q, step=4)
        elif q.args.__wave_submission_name__ == "dataset/import/4/edit":
            await dataset_import(q, step=4, edit=True)
        elif q.args.__wave_submission_name__ == "dataset/import/6":
            await dataset_import(q, step=6)
        elif (
            q.args.__wave_submission_name__ == "dataset/import/source"
            and not q.args["dataset/list"]
        ):
            await dataset_import(q, step=1)
        elif q.args.__wave_submission_name__ == "dataset/merge":
            await dataset_merge(q, step=1)
        elif q.args.__wave_submission_name__ == "dataset/merge/action":
            await dataset_merge(q, step=2)

        elif q.args.__wave_submission_name__ == "dataset/import/cfg_file":
            await dataset_import(q, step=3)

        # leave at the end of dataset import routing,
        # would also be triggered if user clicks on
        # a continue button in the dataset import wizard
        elif q.args.__wave_submission_name__ == "dataset/import/cfg/train_dataframe":
            await dataset_import(q, step=3)

        elif q.args.__wave_submission_name__ == "experiment/start/cfg_file":
            q.client["experiment/start/cfg_file"] = q.args["experiment/start/cfg_file"]
            await experiment_start(q)
        elif q.args.__wave_submission_name__ == "experiment/start/dataset":
            await experiment_start(q)

        elif (
            q.client["nav/active"] == "experiment/start"
            or q.client["nav/active"] == "experiment/start/grid_search"
        ):
            await experiment_start(q)

    except Exception as unknown_exception:
        logger.error("Unknown exception", exc_info=True)
        await wave_utils_handle_error(
            q,
            error=unknown_exception,
        )


async def experiment_delete_all_artifacts(q: Q, experiment_ids: List[int]):
    await experiment_stop(q, experiment_ids)
    await experiment_delete(q, experiment_ids)
    await list_current_experiments(q)<|MERGE_RESOLUTION|>--- conflicted
+++ resolved
@@ -171,16 +171,6 @@
             or q.args.__wave_submission_name__ == "experiment/start/error/proceed"
             or q.args.__wave_submission_name__ == "experiment/start/gridsearch/proceed"
         ):
-<<<<<<< HEAD
-            # add model type to cfg file name here
-            q.client["experiment/start/cfg_file"] = add_model_type(
-                q.client["experiment/start/cfg_file"],
-                q.client["experiment/start/cfg_sub"],
-            )
-            q.client.delete_cards.add("experiment/start")
-            await experiment_run(q)
-            q.client["experiment/list/mode"] = "train"
-=======
             # error check for custom entered values in combo boxes (grid search)
             error = experiment_input_type_error(q, pre="experiment/start")
             if error:
@@ -197,7 +187,6 @@
                 q.client.delete_cards.add("experiment/start")
                 await experiment_run(q)
                 q.client["experiment/list/mode"] = "train"
->>>>>>> db5e12fd
 
         elif (
             q.args.__wave_submission_name__ == "experiment/start_experiment"
