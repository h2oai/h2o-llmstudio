--- conflicted
+++ resolved
@@ -9,15 +9,6 @@
   build:
     runs-on: ubuntu-latest
     steps:
-<<<<<<< HEAD
-      # - name: Maximize build space
-      #   uses: easimon/maximize-build-space@master
-      #   with:
-      #     root-reserve-mb: 2048
-      #     swap-size-mb: 2048
-      #     remove-dotnet: 'true'
-=======
->>>>>>> 6a307259
       - name: Checkout code
         uses: actions/checkout@v3
       - id: 'auth'
